--- conflicted
+++ resolved
@@ -32,19 +32,6 @@
 
 namespace QUESO {
 
-<<<<<<< HEAD
-template<typename T>
-DistArray<T>::DistArray()
-  : m_Map()
-{
-  UQ_FATAL_TEST_MACRO(true,
-                      UQ_UNAVAILABLE_RANK,
-                      "DistArray<T>::constructor()",
-                      "should not be called");
-}
-
-=======
->>>>>>> f77520b9
 // Constructor for a given inputMap and inputRowSize.
 template<typename T>
 DistArray<T>::DistArray(const Map& inputMap, const int inputRowSize)
