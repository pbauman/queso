//-----------------------------------------------------------------------bl-
//--------------------------------------------------------------------------
//
// QUESO - a library to support the Quantification of Uncertainty
// for Estimation, Simulation and Optimization
//
// Copyright (C) 2008-2015 The PECOS Development Team
//
// This library is free software; you can redistribute it and/or
// modify it under the terms of the Version 2.1 GNU Lesser General
// Public License as published by the Free Software Foundation.
//
// This library is distributed in the hope that it will be useful,
// but WITHOUT ANY WARRANTY; without even the implied warranty of
// MERCHANTABILITY or FITNESS FOR A PARTICULAR PURPOSE. See the GNU
// Lesser General Public License for more details.
//
// You should have received a copy of the GNU Lesser General Public
// License along with this library; if not, write to the Free Software
// Foundation, Inc. 51 Franklin Street, Fifth Floor,
// Boston, MA  02110-1301  USA
//
//-----------------------------------------------------------------------el-

#include <queso/queso.h>
#include <queso/Environment.h>
#include <queso/EnvironmentOptions.h>
#include <queso/RngGsl.h>
#include <queso/RngBoost.h>
#include <queso/BasicPdfsGsl.h>
#include <queso/BasicPdfsBoost.h>
#include <queso/Miscellaneous.h>
#include <sys/time.h>
#ifdef HAVE_GRVY
#include <grvy.h>
#endif

// queso error handling
#include <queso/asserts.h>

//-----------------------------
// Library versioning routines
//-----------------------------

namespace QUESO {

  void QUESO_version_print(std::ostream &os)
  {
    {
      os << "------------------------------------------------------------------------------------------" ;
      os << "--------------------" << std::endl;
      os << "QUESO Library: Version = " << QUESO_LIB_VERSION;
      os << " (" << QUESO_get_numeric_version() << ")" << std::endl << std::endl;

      os << QUESO_LIB_RELEASE << std::endl << std::endl;

      os << "Build Date   = " << QUESO_BUILD_DATE     << std::endl;
      os << "Build Host   = " << QUESO_BUILD_HOST     << std::endl;
      os << "Build User   = " << QUESO_BUILD_USER     << std::endl;
      os << "Build Arch   = " << QUESO_BUILD_ARCH     << std::endl;
      os << "Build Rev    = " << QUESO_BUILD_VERSION  << std::endl     << std::endl;

      os << "C++ Config   = " << QUESO_CXX << " " << QUESO_CXXFLAGS    << std::endl;
      os << std::endl;
      os << "Trilinos DIR = " << QUESO_TRILINOS_DIR << std::endl;
      os << "GSL Libs     = " << QUESO_GSL_DIR  << std::endl;
      os << "GRVY DIR     = " << QUESO_GRVY_DIR << std::endl;
      os << "GLPK DIR     = " << QUESO_GLPK_DIR << std::endl;
      os << "HDF5 DIR     = " << QUESO_HDF5_DIR << std::endl;
      os << "------------------------------------------------------------------------------------------" ;
      os << "--------------------" << std::endl;
    }

    return;
  }

  int QUESO_get_numeric_version()
  {
    // Note: return format follows the versioning convention xx.yy.z where
    //
    // xx = major version number
    // yy = minor version number
    // zz = micro version number
    //
    // For example:
    // v.    0.23  -> 002300 = 2300
    // v.   0.23.1 -> 002301 = 2301
    // v.  10.23.2 -> 102302

    int major_version = 0;
    int minor_version = 0;
    int micro_version = 0;

#ifdef QUESO_MAJOR_VERSION
    major_version = QUESO_MAJOR_VERSION;
#endif

#ifdef QUESO_MINOR_VERSION
    minor_version = QUESO_MINOR_VERSION;
#endif

#ifdef QUESO_MICRO_VERSION
    micro_version = QUESO_MICRO_VERSION;
#endif

    return(major_version*10000 + minor_version*100 + micro_version);
  }

FilePtrSetStruct::FilePtrSetStruct()
  :
  ofsVar(NULL),
  ifsVar(NULL)
{
}

FilePtrSetStruct::~FilePtrSetStruct()
{
}

  //
  // queso terminate handler will be invoked for unhandled exceptions
  // needs to be invoked in FullEnvironment constructor
  //
  std::terminate_handler old_terminate_handler;

//*****************************************************
// Base class
//*****************************************************
// Default constructor --------------------------------
BaseEnvironment::BaseEnvironment(
  const char*                    passedOptionsInputFileName,
  const EnvOptionsValues* alternativeOptionsValues)
  :
  m_fullEnvIsReady             (false),
  m_worldRank                  (-1),
  m_fullComm                   (NULL),
  m_fullRank                   (-1),
  m_fullCommSize               (1),
  m_optionsInputFileName       (""),
  m_optionsInputFileAccessState(true),
  m_allOptionsDesc             (NULL),
  m_allOptionsMap              (NULL),
  m_subComm                    (NULL),
  m_subRank                    (-1),
  m_subCommSize                (1),
  m_selfComm                   (NULL),
  m_inter0Comm                 (NULL),
  m_inter0Rank                 (-1),
  m_inter0CommSize             (1),
  m_subDisplayFile             (NULL),
  m_rngObject                  (NULL),
  m_basicPdfs                  (NULL),
  m_exceptionalCircumstance    (false),
  m_alternativeOptionsValues   (),
  m_optionsObj                 (NULL)
{
  if (passedOptionsInputFileName) m_optionsInputFileName     = passedOptionsInputFileName;
  if (alternativeOptionsValues  ) m_alternativeOptionsValues = *alternativeOptionsValues;
}
// Destructor -------------------------------------------
BaseEnvironment::~BaseEnvironment()
{
  //if (m_subDisplayFile) {
  //  *m_subDisplayFile << "Entering BaseEnvironment::destructor()"
  //                          << std::endl;
  //}

  struct timeval timevalNow;
  /*int iRC = 0;*/
  /*iRC = */gettimeofday(&timevalNow, NULL);

  if( this->displayVerbosity() > 0 )
    {
     if (m_subDisplayFile) {
	*m_subDisplayFile << "Ending run at "    << ctime(&timevalNow.tv_sec)
			  << "Total run time = " << timevalNow.tv_sec - m_timevalBegin.tv_sec
			  << " seconds"
			  << std::endl;
      }

    if (m_fullRank == 0) {
	std::cout << "Ending run at "    << ctime(&timevalNow.tv_sec)
		  << "Total run time = " << timevalNow.tv_sec - m_timevalBegin.tv_sec
		  << " seconds"
		  << std::endl;
      }
    }

  if (m_optionsObj) delete m_optionsObj;
  if (m_allOptionsMap) {
    delete m_allOptionsMap;
    delete m_allOptionsDesc;
  }

  if (m_basicPdfs) delete m_basicPdfs;
  if (m_rngObject) delete m_rngObject;

  //if (m_subDisplayFile) {
  //  *m_subDisplayFile << "Leaving BaseEnvironment::destructor()"
  //                          << std::endl;
  //}

  if (m_subDisplayFile) delete m_subDisplayFile;
  if (m_inter0Comm    ) delete m_inter0Comm;
  if (m_selfComm      ) delete m_selfComm;
  if (m_subComm       ) delete m_subComm;
  if (m_fullComm      ) delete m_fullComm;
}
<<<<<<< HEAD
// Set methods ------------------------------------------
BaseEnvironment&
BaseEnvironment::operator= (const BaseEnvironment& rhs)
{
  UQ_FATAL_TEST_MACRO(UQ_INVALID_INTERNAL_STATE_RC,
                      rhs.worldRank(),
                      "BaseEnvironment::operator=()",
                      "code should not execute through here");
  return *this;
}
// Environment, Communicator and Options Input File methods
=======
// Environment, Communicator and Options Input File methods 
>>>>>>> f77520b9
bool
BaseEnvironment::fullEnvIsReady() const
{
  return m_fullEnvIsReady;
}
//-------------------------------------------------------
int
BaseEnvironment::worldRank() const
{
  return m_worldRank;
}
//-------------------------------------------------------
int
BaseEnvironment::fullRank() const
{
  return m_fullRank;
}
//-------------------------------------------------------
const MpiComm&
BaseEnvironment::fullComm() const
{
  UQ_FATAL_TEST_MACRO(m_fullComm == NULL,
                      m_worldRank,
                      "BaseEnvironment::fullComm()",
                      "m_fullComm variable is NULL");
  return *m_fullComm;
}
//-------------------------------------------------------
RawType_MPI_Group
BaseEnvironment::subGroup() const
{
  return m_subGroup;
}
//-------------------------------------------------------
int
BaseEnvironment::subRank() const
{
  return m_subRank;
}
//-------------------------------------------------------
const MpiComm&
BaseEnvironment::subComm() const
{
  UQ_FATAL_TEST_MACRO(m_subComm == NULL,
                      m_worldRank,
                      "BaseEnvironment::subComm()",
                      "m_subComm variable is NULL");
  return *m_subComm;
}
//-------------------------------------------------------
const MpiComm&
BaseEnvironment::selfComm() const
{
  UQ_FATAL_TEST_MACRO(m_selfComm == NULL,
                      m_worldRank,
                      "BaseEnvironment::selfComm()",
                      "m_selfComm variable is NULL");
  return *m_selfComm;
}
//-------------------------------------------------------
int
BaseEnvironment::inter0Rank() const
{
  return m_inter0Rank;
}
//-------------------------------------------------------
const MpiComm&
BaseEnvironment::inter0Comm() const
{
  UQ_FATAL_TEST_MACRO(m_inter0Comm == NULL,
                      m_worldRank,
                      "BaseEnvironment::inter0Comm()",
                      "m_inter0Comm variable is NULL");
  return *m_inter0Comm;
}
//-------------------------------------------------------
std::ofstream*
BaseEnvironment::subDisplayFile() const
{
  return m_subDisplayFile;
}
//-------------------------------------------------------
std::string
BaseEnvironment::subDisplayFileName() const
{
  if (m_optionsObj == NULL) return ".";

  return m_optionsObj->m_ov.m_subDisplayFileName;
}
//-------------------------------------------------------
unsigned int
BaseEnvironment::numSubEnvironments() const
{
  UQ_FATAL_TEST_MACRO(m_optionsObj == NULL,
                      m_worldRank,
                      "BaseEnvironment::numSubEnvironments()",
                      "m_optionsObj variable is NULL");
  return m_optionsObj->m_ov.m_numSubEnvironments;
}
//-------------------------------------------------------
unsigned int
BaseEnvironment::subId() const
{
  return m_subId;
}
//-------------------------------------------------------
const std::string&
BaseEnvironment::subIdString() const
{
  return m_subIdString;
}
//-------------------------------------------------------
std::string
BaseEnvironment::optionsInputFileName() const
{
  if (m_optionsInputFileAccessState) {
    return m_optionsInputFileName;
  }
  else {
    return "";
  }
}
//-------------------------------------------------------
void
BaseEnvironment::setOptionsInputFileAccessState(bool newState) const
{
  m_optionsInputFileAccessState = newState;

  return;
}
//-------------------------------------------------------
#ifdef UQ_USES_COMMAND_LINE_OPTIONS
const po::options_description&
BaseEnvironment::allOptionsDesc() const
{
  return *m_allOptionsDesc;
}
#endif
//-------------------------------------------------------
po::variables_map&
BaseEnvironment::allOptionsMap() const
{
  UQ_FATAL_TEST_MACRO(m_allOptionsMap == NULL,
                      m_worldRank,
                      "BaseEnvironment::allOptionsMap()",
                      "m_allOptionsMap variable is NULL");
  return *m_allOptionsMap;
}
//-------------------------------------------------------
void
BaseEnvironment::scanInputFileForMyOptions(const po::options_description& optionsDesc) const
{
#ifdef UQ_USES_COMMAND_LINE_OPTIONS
  // If you want to use command line options, the following line does *not* work outside 'main.C',
  // e.g., in the constructor of FullEnvironment:
  // Line: po::store(po::parse_command_line(argc, argv, *m_allOptionsDesc), *m_allOptionsMap);
  //
  // Instead, put the following three lines *immediately after* instantianting the UQ environment
  // variable "FullEnvironment* env":
  // Line 1: po::store(po::parse_command_line(argc, argv, env->allOptionsDesc()), env->allOptionsMap());
  // Line 2: po::notify(env->allOptionsMap());
  // Line 3: env->getMyOptionValues();
#endif

#ifdef QUESO_MEMORY_DEBUGGING
  std::cout << "Entering BaseEnv::scanInputFileForMyOptions()" << std::endl;
#endif

  UQ_FATAL_TEST_MACRO(m_allOptionsDesc == NULL,
                      m_worldRank,
                      "BaseEnvironment::scanInputFileForMyOptions()",
                      "m_allOptionsDesc variable is NULL");
  m_allOptionsDesc->add(optionsDesc);
  //if (m_subDisplayFile) {
  //  *m_subDisplayFile << *m_allOptionsDesc
  //                    << std::endl;
  //}

  UQ_FATAL_TEST_MACRO(m_optionsInputFileName == "",
                      m_worldRank,
                      "BaseEnvironment::scanInputFileForMyOptions()",
                      "m_optionsInputFileName is 'nothing'");
  //std::ifstream ifs(m_optionsInputFileName.c_str());
  std::ifstream* ifs = new std::ifstream(m_optionsInputFileName.c_str());
#ifdef QUESO_MEMORY_DEBUGGING
  std::cout << "in BaseEnv::scanInputFileForMyOptions(), before store(a)" << std::endl;
#endif

  UQ_FATAL_TEST_MACRO(m_allOptionsMap == NULL,
                      m_worldRank,
                      "BaseEnvironment::scanInputFileForMyOptions()",
                      "m_allOptionsMap variable is NULL");
  po::store(po::parse_config_file(*ifs, *m_allOptionsDesc, true), *m_allOptionsMap);
#ifdef QUESO_MEMORY_DEBUGGING
  std::cout << "in BaseEnv::scanInputFileForMyOptions(), after store(a)" << std::endl;
#endif
  po::notify(*m_allOptionsMap);

  //ifs.close();
  delete ifs;
#ifdef QUESO_MEMORY_DEBUGGING
  std::cout << "Leaving BaseEnv::scanInputFileForMyOptions()" << std::endl;
#endif

  return;
}
//-----------------------------------------------------
unsigned int
BaseEnvironment::displayVerbosity() const
{
  UQ_FATAL_TEST_MACRO(m_optionsObj == NULL,
                      m_worldRank,
                      "BaseEnvironment::displayVerbosity()",
                      "m_optionsObj variable is NULL");
  return m_optionsObj->m_ov.m_displayVerbosity;
}
//-------------------------------------------------------
unsigned int
BaseEnvironment::syncVerbosity() const
{
  UQ_FATAL_TEST_MACRO(m_optionsObj == NULL,
                      m_worldRank,
                      "BaseEnvironment::displayVerbosity()",
                      "m_optionsObj variable is NULL");
  return m_optionsObj->m_ov.m_syncVerbosity;
}
//-------------------------------------------------------
unsigned int
BaseEnvironment::checkingLevel() const
{
  UQ_FATAL_TEST_MACRO(m_optionsObj == NULL,
                      m_worldRank,
                      "BaseEnvironment::checkingLevel()",
                      "m_optionsObj variable is NULL");
  return m_optionsObj->m_ov.m_checkingLevel;
}
//-------------------------------------------------------
const RngBase*
BaseEnvironment::rngObject() const
{
  return m_rngObject;
}
//-------------------------------------------------------
int
BaseEnvironment::seed() const
{
  return m_rngObject->seed();
}
//-------------------------------------------------------
void
BaseEnvironment::resetSeed(int newSeedOption)
{
  m_rngObject->resetSeed(newSeedOption);
  return;
}
//-------------------------------------------------------
const BasicPdfsBase*
BaseEnvironment::basicPdfs() const
{
  return m_basicPdfs;
}
//-------------------------------------------------------
std::string
BaseEnvironment::platformName() const
{
  return m_optionsObj->m_ov.m_platformName;
}
//-------------------------------------------------------
std::string
BaseEnvironment::identifyingString() const
{
  return m_optionsObj->m_ov.m_identifyingString;
}
//-------------------------------------------------------
void
BaseEnvironment::resetIdentifyingString(const std::string& newString) const // Yes, const
{
  m_optionsObj->m_ov.m_identifyingString = newString;
  return;
}
//-------------------------------------------------------
struct timeval
BaseEnvironment::timevalBegin() const
{
  return m_timevalBegin;
}
//-------------------------------------------------------
bool
BaseEnvironment::openOutputFile(
  const std::string&            baseFileName,
  const std::string&            inputFileType,
  const std::set<unsigned int>& allowedSubEnvIds,
        bool                    writeOver,
        FilePtrSetStruct&     filePtrSet) const
{
  std::string fileType(inputFileType);
#ifdef QUESO_HAS_HDF5
  // Do nothing
#else
  if (fileType == UQ_FILE_EXTENSION_FOR_HDF_FORMAT) {
    if (m_subDisplayFile) {
      *this->subDisplayFile() << "WARNING in BaseEnvironment::openOutputFile()"
                              << ": file format '" << UQ_FILE_EXTENSION_FOR_HDF_FORMAT
                              << "' has been requested, but this QUESO library has not been built with 'hdf5'"
                              << ". Code will therefore process the file format '" << UQ_FILE_EXTENSION_FOR_HDF_FORMAT
                              << "' instead..."
                              << std::endl;
    }
    if (this->subRank() == 0) {
      std::cerr << "WARNING in BaseEnvironment::openOutputFile()"
                << ": file format '" << UQ_FILE_EXTENSION_FOR_HDF_FORMAT
                << "' has been requested, but this QUESO library has not been built with 'hdf5'"
                << ". Code will therefore process the file format '" << UQ_FILE_EXTENSION_FOR_HDF_FORMAT
                << "' instead..."
                << std::endl;
    }
    fileType = UQ_FILE_EXTENSION_FOR_MATLAB_FORMAT;
  }
#endif

  bool returnValue = true;
  filePtrSet.ofsVar = NULL;
  if ((baseFileName                         == UQ_ENV_FILENAME_FOR_NO_OUTPUT_FILE) ||
      (allowedSubEnvIds.find(this->subId()) == allowedSubEnvIds.end()            )) {
    if ((m_subDisplayFile) && (this->displayVerbosity() > 10)) { // output debug
      *this->subDisplayFile() << "In BaseEnvironment::openOutputFile()"
                              << ", subId = "     << this->subId()
                              << ": no output file opened with base name '" << baseFileName << "." << fileType
                              << "'"
                              << ", writeOver = " << writeOver
                              << std::endl;
    }
    returnValue = false;
  }
  else {
    //////////////////////////////////////////////////////////////////
    // Open file
    //////////////////////////////////////////////////////////////////
    if ((m_subDisplayFile) && (this->displayVerbosity() > 10)) { // output debug
      *this->subDisplayFile() << "In BaseEnvironment::openOutputFile()"
                              << ", subId = "     << this->subId()
                              << ": opening output file with base name '" << baseFileName << "." << fileType
                              << "'"
                              << ", writeOver = " << writeOver
                              << std::endl;
    }

    if (this->subRank() == 0) {
#if 0
      std::cout << "In BaseEnvironment::openOutputFile()"
                << ": opening output file with base name '" << baseFileName << "." << fileType
                << "'"
                << ", writeOver = " << writeOver
                << std::endl;
#endif

      ////////////////////////////////////////////////////////////////
      // Verify parent directory exists (for cases when a user
      // specifies a relative path for the desired output file).
      ////////////////////////////////////////////////////////////////
      // std::cout << "checking " << baseFileName+"_sub"+this->subIdString()+"."+fileType << std::endl;
      if ((m_subDisplayFile) && (this->displayVerbosity() > 10)) { // output debug
        *this->subDisplayFile() << "In BaseEnvironment::openOutputFile()"
                                << ", subId = "     << this->subId()
                                << ", trying to open output file with base name '" << baseFileName << "." << fileType
                                << "'"
                                << ", writeOver = " << writeOver
                                << ": calling CheckFilePath()..."
                                << std::endl;
      }
      int irtrn = CheckFilePath((baseFileName+"_sub"+this->subIdString()+"."+fileType).c_str());
      if ((m_subDisplayFile) && (this->displayVerbosity() > 10)) { // output debug
        *this->subDisplayFile() << "In BaseEnvironment::openOutputFile()"
                                << ", subId = "     << this->subId()
                                << ", trying to open output file with base name '" << baseFileName << "." << fileType
                                << "'"
                                << ", writeOver = " << writeOver
                                << ": returned from CheckFilePath() with irtrn = " << irtrn
                                << std::endl;
      }
      UQ_FATAL_TEST_MACRO(irtrn < 0,
                          m_worldRank,
                          "BaseEnvironment::openOutputFile()",
                          "unable to verify output path");

      if (writeOver) {
        //////////////////////////////////////////////////////////////
        // Write over an eventual pre-existing file
        //////////////////////////////////////////////////////////////
        if (fileType == UQ_FILE_EXTENSION_FOR_MATLAB_FORMAT) {
          filePtrSet.ofsVar = new std::ofstream((baseFileName+"_sub"+this->subIdString()+"."+fileType).c_str(),
                                                std::ofstream::out | std::ofstream::trunc);
        }
        else if (fileType == UQ_FILE_EXTENSION_FOR_HDF_FORMAT) {
          UQ_FATAL_TEST_MACRO(true,
                              m_worldRank,
                              "BaseEnvironment::openOutputFile(), writeOver=true",
                              "hdf file type not supported yet");
        }
        else {
          UQ_FATAL_TEST_MACRO(true,
                              m_worldRank,
                              "BaseEnvironment::openOutputFile(), writeOver=true",
                              "invalid file type");
        }
        if ((m_subDisplayFile) && (this->displayVerbosity() > 10)) { // output debug
          *this->subDisplayFile() << "In BaseEnvironment::openOutputFile()"
                                  << ": just opened output file with base name '" << baseFileName << "." << fileType
                                  << "'"
                                  << ", writeOver = " << writeOver
                                  << ", options 'out|trunc'"
                                  << ", osfvar = " << filePtrSet.ofsVar
                                  << std::endl;
        }
      }
      else {
        //////////////////////////////////////////////////////////////
        // Write at the end of an eventual pre-existing file
        //////////////////////////////////////////////////////////////
        if (fileType == UQ_FILE_EXTENSION_FOR_MATLAB_FORMAT) {
#if 0
          filePtrSet.ofsVar = new std::ofstream((baseFileName+"_sub"+this->subIdString()+"."+fileType).c_str(),
                                                std::ofstream::in);
          std::cout << "filePtrSet.ofsVar(1) = " << filePtrSet.ofsVar << std::endl;
          if (filePtrSet.ofsVar) std::cout << "filePtrSet.ofsVar(1)->is_open() = " << filePtrSet.ofsVar->is_open() << std::endl;
          if (filePtrSet.ofsVar) delete filePtrSet.ofsVar;
#endif
          // 'm' and Ranger nodes behave differently on ofstream constructor... prudenci 2010/03/05
          filePtrSet.ofsVar = new std::ofstream((baseFileName+"_sub"+this->subIdString()+"."+fileType).c_str(),
                                                std::ofstream::out /*| std::ofstream::in*/ | std::ofstream::app);
        }
        else if (fileType == UQ_FILE_EXTENSION_FOR_HDF_FORMAT) {
          UQ_FATAL_TEST_MACRO(true,
                              m_worldRank,
                              "BaseEnvironment::openOutputFile(), writeOver=false",
                              "hdf file type not supported yet");
        }
        else {
          UQ_FATAL_TEST_MACRO(true,
                              m_worldRank,
                              "BaseEnvironment::openOutputFile(), writeOver=false",
                              "invalid file type");
        }
        if ((m_subDisplayFile) && (this->displayVerbosity() > 10)) { // output debug
          *this->subDisplayFile() << "In BaseEnvironment::openOutputFile()"
                                  << ": just opened output file with base name '" << baseFileName << "." << fileType
                                  << "'"
                                  << ", writeOver = " << writeOver
                                  << ", options 'out|in|app'"
                                  << ", osfvar = " << filePtrSet.ofsVar
                                  << std::endl;
        }

        if (fileType == UQ_FILE_EXTENSION_FOR_MATLAB_FORMAT) {
          //std::cout << "filePtrSet.ofsVar(2) = " << filePtrSet.ofsVar << std::endl;
          //if (filePtrSet.ofsVar) std::cout << "filePtrSet.ofsVar(2)->is_open() = " << filePtrSet.ofsVar->is_open() << std::endl;
          if ((filePtrSet.ofsVar            == NULL ) ||
              (filePtrSet.ofsVar->is_open() == false)) {
            //std::cout << "Retrying 1..." << std::endl;
            delete filePtrSet.ofsVar;
            filePtrSet.ofsVar = new std::ofstream((baseFileName+"_sub"+this->subIdString()+"."+fileType).c_str(),
                                                  std::ofstream::out | std::ofstream::trunc);
            if ((m_subDisplayFile) && (this->displayVerbosity() > 10)) { // output debug
              *this->subDisplayFile() << "In BaseEnvironment::openOutputFile()"
                                      << ": just opened output file with base name '" << baseFileName << "." << fileType
                                      << "'"
                                      << ", writeOver = " << writeOver
                                      << ", options 'out|trunc'"
                                      << ", osfvar = " << filePtrSet.ofsVar
                                      << std::endl;
            }
          }
        } // only for matlab formats
      }
      if (filePtrSet.ofsVar != NULL) {
        if ((m_subDisplayFile) && (this->displayVerbosity() > 10)) { // output debug
          *this->subDisplayFile() << "In BaseEnvironment::openOutputFile()"
                                  << ", subId = "     << this->subId()
                                  << ": succeeded on opening output file with base name '" << baseFileName << "." << fileType
                                  << "'"
                                  << ", writeOver = " << writeOver
                                  << std::endl;
        }
      }
      else {
        std::cerr << "In BaseEnvironment::openOutputFile()"
                  << ": failed to open output file with base name '" << baseFileName << "." << fileType
                  << "'"
                  << std::endl;
      }
      UQ_FATAL_TEST_MACRO((filePtrSet.ofsVar && filePtrSet.ofsVar->is_open()) == false,
                          this->worldRank(),
                          "openOutputFile()",
                          "failed to open output file");
    }
    else {
      returnValue = false;
    }
    //this->subComm().Barrier(); // prudenci-2011-01-17
  }

  return returnValue;
}
//-------------------------------------------------------
bool
BaseEnvironment::openUnifiedOutputFile(
  const std::string&        baseFileName,
  const std::string&        inputFileType,
        bool                writeOver,
        FilePtrSetStruct& filePtrSet) const
{
  std::string fileType(inputFileType);
#ifdef QUESO_HAS_HDF5
  // Do nothing
#else
  if (fileType == UQ_FILE_EXTENSION_FOR_HDF_FORMAT) {
    if (m_subDisplayFile) {
      *this->subDisplayFile() << "WARNING in BaseEnvironment::openUnifiedOutputFile()"
                              << ": file format '" << UQ_FILE_EXTENSION_FOR_HDF_FORMAT
                              << "' has been requested, but this QUESO library has not been built with 'hdf5'"
                              << ". Code will therefore process the file format '" << UQ_FILE_EXTENSION_FOR_HDF_FORMAT
                              << "' instead..."
                              << std::endl;
    }
    if (this->subRank() == 0) {
      std::cerr << "WARNING in BaseEnvironment::openUnifiedOutputFile()"
                << ": file format '" << UQ_FILE_EXTENSION_FOR_HDF_FORMAT
                << "' has been requested, but this QUESO library has not been built with 'hdf5'"
                << ". Code will therefore process the file format '" << UQ_FILE_EXTENSION_FOR_HDF_FORMAT
                << "' instead..."
                << std::endl;
    }
    fileType = UQ_FILE_EXTENSION_FOR_MATLAB_FORMAT;
  }
#endif

  bool returnValue = true;
  filePtrSet.ofsVar = NULL;
  if (baseFileName == ".") {
    if ((m_subDisplayFile) && (this->displayVerbosity() > 10)) { // output debug
      *this->subDisplayFile() << "In BaseEnvironment::openUnifiedOutputFile()"
                              << ": no unified output file opened with base name '" << baseFileName << "." << fileType
                              << "'"
                              << ", writeOver = " << writeOver
                              << std::endl;
    }
    returnValue = false;
  }
  else {
    //////////////////////////////////////////////////////////////////
    // Open file
    //////////////////////////////////////////////////////////////////
    if ((m_subDisplayFile) && (this->displayVerbosity() > 10)) { // output debug
      *this->subDisplayFile() << "In BaseEnvironment::openUnifiedOutputFile()"
                              << ": opening unified output file with base name '" << baseFileName << "." << fileType
                              << "'"
                              << ", writeOver = " << writeOver
                              << std::endl;
    }


    //if ((this->subRank   () == 0) &&
    //    (this->inter0Rank() == 0)) {
#if 0
      std::cout << "In BaseEnvironment::openUnifiedOutputFile()"
                << ": opening output file with base name '" << baseFileName << "." << fileType
                << "'"
                << ", writeOver = " << writeOver
                << std::endl;
#endif
      ////////////////////////////////////////////////////////////////
      // Verify parent directory exists (for cases when a user
      // specifies a relative path for the desired output file). prudenci 2010/06/26
      ////////////////////////////////////////////////////////////////
      // std::cout << "checking " << baseFileName+"."+fileType << std::endl;
      int irtrn = CheckFilePath((baseFileName+"."+fileType).c_str());
      UQ_FATAL_TEST_MACRO(irtrn < 0,
                          m_worldRank,
                          "BaseEnvironment::openUnifiedOutputFile()",
                          "unable to verify output path");

      if (writeOver) {
        ////////////////////////////////////////////////////////////////
        // Write over an eventual pre-existing file
        ////////////////////////////////////////////////////////////////
        if (fileType == UQ_FILE_EXTENSION_FOR_MATLAB_FORMAT) {
          filePtrSet.ofsVar = new std::ofstream((baseFileName+"."+fileType).c_str(),
                                                std::ofstream::out | std::ofstream::trunc);
        }
#ifdef QUESO_HAS_HDF5
        else if (fileType == UQ_FILE_EXTENSION_FOR_HDF_FORMAT) {
          filePtrSet.h5Var = H5Fcreate((baseFileName+"."+fileType).c_str(),
                                       H5F_ACC_TRUNC,
                                       H5P_DEFAULT,
                                       H5P_DEFAULT);
        }
#endif
        else {
          UQ_FATAL_TEST_MACRO(true,
                              m_worldRank,
                              "BaseEnvironment::openUnifiedOutputFile(), writeOver=true",
                              "invalid file type");
        }
        if ((m_subDisplayFile) && (this->displayVerbosity() > 10)) { // output debug
          *this->subDisplayFile() << "In BaseEnvironment::openUnifiedOutputFile()"
                                  << ": just opened output file with base name '" << baseFileName << "." << fileType
                                  << "'"
                                  << ", writeOver = " << writeOver
                                  << ", options 'out|trunc'"
                                  << ", osfvar = " << filePtrSet.ofsVar
                                  << std::endl;
        }
      }
      else {
        ////////////////////////////////////////////////////////////////
        // Write at the end of an eventual pre-existing file
        // 'm' and Ranger nodes behave differently on ofstream constructor... prudenci 2010/03/05
        ////////////////////////////////////////////////////////////////
        if (fileType == UQ_FILE_EXTENSION_FOR_MATLAB_FORMAT) {
          filePtrSet.ofsVar = new std::ofstream((baseFileName+"."+fileType).c_str(),
                                                std::ofstream::out /*| std::ofstream::in*/ | std::ofstream::app);
        }
#ifdef QUESO_HAS_HDF5
        else if (fileType == UQ_FILE_EXTENSION_FOR_HDF_FORMAT) {
          filePtrSet.h5Var = H5Fcreate((baseFileName+"."+fileType).c_str(), // TEMPORARY - FIX ME
                                       H5F_ACC_TRUNC,
                                       H5P_DEFAULT,
                                       H5P_DEFAULT);
          //UQ_FATAL_TEST_MACRO(true,
          //                    m_worldRank,
          //                    "BaseEnvironment::openUnifiedOutputFile(), writeOver=false",
          //                    "hdf file type not supported yet");
        }
#endif
        else {
          UQ_FATAL_TEST_MACRO(true,
                              m_worldRank,
                              "BaseEnvironment::openUnifiedOutputFile(), writeOver=false",
                              "invalid file type");
        }
        if ((m_subDisplayFile) && (this->displayVerbosity() > 10)) { // output debug
          *this->subDisplayFile() << "In BaseEnvironment::openUnifiedOutputFile()"
                                  << ": just opened output file with base name '" << baseFileName << "." << fileType
                                  << "'"
                                  << ", writeOver = " << writeOver
                                  << ", options 'out|in|app'"
                                  << ", osfvar = " << filePtrSet.ofsVar
                                  << std::endl;
        }
        if ((filePtrSet.ofsVar            == NULL ) ||
            (filePtrSet.ofsVar->is_open() == false)) {
#if 0
          std::cout << "Retrying 2..." << std::endl;
#endif
          delete filePtrSet.ofsVar;
          filePtrSet.ofsVar = new std::ofstream((baseFileName+"."+fileType).c_str(),
                                                std::ofstream::out | std::ofstream::trunc);
          if ((m_subDisplayFile) && (this->displayVerbosity() > 10)) { // output debug
            *this->subDisplayFile() << "In BaseEnvironment::openUnifiedOutputFile()"
                                    << ": just opened output file with base name '" << baseFileName << "." << fileType
                                    << "'"
                                    << ", writeOver = " << writeOver
                                    << ", options 'out|trunc'"
                                    << ", osfvar = " << filePtrSet.ofsVar
                                    << std::endl;
          }
        }
      }
      if (filePtrSet.ofsVar == NULL) {
        std::cerr << "In BaseEnvironment::openUnifiedOutputFile()"
                  << ": failed to open unified output file with base name '" << baseFileName << "." << fileType
                  << "'"
                  << std::endl;
      }
      UQ_FATAL_TEST_MACRO((filePtrSet.ofsVar && filePtrSet.ofsVar->is_open()) == false,
                          this->worldRank(),
                          "openUnifiedOutputFile()",
                          "failed to open output file");
    //}
  }

  return returnValue;
}
//-------------------------------------------------------
bool
BaseEnvironment::openInputFile(
  const std::string&            baseFileName,
  const std::string&            inputFileType,
  const std::set<unsigned int>& allowedSubEnvIds,
        FilePtrSetStruct&     filePtrSet) const
{
  std::string fileType(inputFileType);
#ifdef QUESO_HAS_HDF5
  // Do nothing
#else
  if (fileType == UQ_FILE_EXTENSION_FOR_HDF_FORMAT) {
    if (m_subDisplayFile) {
      *this->subDisplayFile() << "WARNING in BaseEnvironment::openInputFile()"
                              << ": file format '" << UQ_FILE_EXTENSION_FOR_HDF_FORMAT
                              << "' has been requested, but this QUESO library has not been built with 'hdf5'"
                              << ". Code will therefore process the file format '" << UQ_FILE_EXTENSION_FOR_HDF_FORMAT
                              << "' instead..."
                              << std::endl;
    }
    if (this->subRank() == 0) {
      std::cerr << "WARNING in BaseEnvironment::openInputFile()"
                << ": file format '" << UQ_FILE_EXTENSION_FOR_HDF_FORMAT
                << "' has been requested, but this QUESO library has not been built with 'hdf5'"
                << ". Code will therefore process the file format '" << UQ_FILE_EXTENSION_FOR_HDF_FORMAT
                << "' instead..."
                << std::endl;
    }
    fileType = UQ_FILE_EXTENSION_FOR_MATLAB_FORMAT;
  }
#endif

  bool returnValue = true;
  filePtrSet.ifsVar = NULL;
  if ((baseFileName                         == UQ_ENV_FILENAME_FOR_NO_INPUT_FILE) ||
      (allowedSubEnvIds.find(this->subId()) == allowedSubEnvIds.end()           )) {
    if ((m_subDisplayFile) && (this->displayVerbosity() >= 10)) {
      *this->subDisplayFile() << "In BaseEnvironment::openInputFile()"
                              << ": no input file opened with base name '" << baseFileName << "." << fileType
                              << "'"
                              << std::endl;
    }
    returnValue = false;
  }
  else {
    //////////////////////////////////////////////////////////////////
    // Open file
    //////////////////////////////////////////////////////////////////
    if ((m_subDisplayFile) && (this->displayVerbosity() >= 10)) {
      *this->subDisplayFile() << "In BaseEnvironment::openInputFile()"
                              << ": opening input file with base name '" << baseFileName << "." << fileType
                              << "'"
                              << std::endl;
    }
    if (this->subRank() == 0) {
      ////////////////////////////////////////////////////////////////
      // Verify parent directory exists (for cases when a user
      // specifies a relative path for the desired output file). prudenci 2010/06/26
      ////////////////////////////////////////////////////////////////
      // std::cout << "checking " << baseFileName+"."+fileType << std::endl;
      int irtrn = CheckFilePath((baseFileName+"."+fileType).c_str());
      UQ_FATAL_TEST_MACRO(irtrn < 0,
                          m_worldRank,
                          "BaseEnvironment::openInputFile()",
                          "unable to verify input path");

      if (fileType == UQ_FILE_EXTENSION_FOR_MATLAB_FORMAT) {
        filePtrSet.ifsVar = new std::ifstream((baseFileName+"."+fileType).c_str(),
                                              std::ofstream::in);
        if ((filePtrSet.ifsVar == NULL) || (filePtrSet.ifsVar->is_open() == false)) {
          std::cerr << "In BaseEnvironment::openInputFile()"
                    << ": failed to open input file with base name '" << baseFileName << "." << fileType
                    << "'"
                    << std::endl;
        }
        UQ_FATAL_TEST_MACRO((filePtrSet.ifsVar == NULL) || (filePtrSet.ifsVar->is_open() == false),
                            this->worldRank(),
                            "BaseEnvironment::openInputFile()",
                            "file with fileName could not be found");
      }
#ifdef QUESO_HAS_HDF5
      else if (fileType == UQ_FILE_EXTENSION_FOR_HDF_FORMAT) {
        filePtrSet.h5Var = H5Fopen((baseFileName+"."+fileType).c_str(),
                                   H5F_ACC_RDONLY,
                                   H5P_DEFAULT);
      }
#endif
      else {
        UQ_FATAL_TEST_MACRO(true,
                            m_worldRank,
                            "BaseEnvironment::openInputFile()",
                            "invalid file type");
      }
    }
    else {
      returnValue = false;
    }
    //this->subComm().Barrier(); // prudenci-2011-01-17
  }

  return returnValue;
}
//-------------------------------------------------------
bool
BaseEnvironment::openUnifiedInputFile(
  const std::string&        baseFileName,
  const std::string&        inputFileType,
        FilePtrSetStruct& filePtrSet) const
{
  std::string fileType(inputFileType);
#ifdef QUESO_HAS_HDF5
  // Do nothing
#else
  if (fileType == UQ_FILE_EXTENSION_FOR_HDF_FORMAT) {
    if (m_subDisplayFile) {
      *this->subDisplayFile() << "WARNING in BaseEnvironment::openUnifiedInputFile()"
                              << ": file format '" << UQ_FILE_EXTENSION_FOR_HDF_FORMAT
                              << "' has been requested, but this QUESO library has not been built with 'hdf5'"
                              << ". Code will therefore process the file format '" << UQ_FILE_EXTENSION_FOR_HDF_FORMAT
                              << "' instead..."
                              << std::endl;
    }
    if (this->subRank() == 0) {
      std::cerr << "WARNING in BaseEnvironment::openUnifiedInputFile()"
                << ": file format '" << UQ_FILE_EXTENSION_FOR_HDF_FORMAT
                << "' has been requested, but this QUESO library has not been built with 'hdf5'"
                << ". Code will therefore process the file format '" << UQ_FILE_EXTENSION_FOR_HDF_FORMAT
                << "' instead..."
                << std::endl;
    }
    fileType = UQ_FILE_EXTENSION_FOR_MATLAB_FORMAT;
  }
#endif

  bool returnValue = true;
  filePtrSet.ifsVar = NULL;
  if (baseFileName == UQ_ENV_FILENAME_FOR_NO_INPUT_FILE) {
    if ((m_subDisplayFile) && (this->displayVerbosity() >= 10)) {
      *this->subDisplayFile() << "In BaseEnvironment::openUnifiedInputFile()"
                              << ": no input file opened with base name '" << baseFileName << "." << fileType
                              << "'"
                              << std::endl;
    }
    returnValue = false;
  }
  else {
    //////////////////////////////////////////////////////////////////
    // Open file
    //////////////////////////////////////////////////////////////////
    if ((m_subDisplayFile) && (this->displayVerbosity() >= 10)) {
      *this->subDisplayFile() << "In BaseEnvironment::openUnifiedInputFile()"
                              << ": opening input file with base name '" << baseFileName << "." << fileType
                              << "'"
                              << std::endl;
    }
    if (this->subRank() == 0) { // Needed ???????? prudenci 2010-11-11
      ////////////////////////////////////////////////////////////////
      // Verify parent directory exists (for cases when a user
      // specifies a relative path for the desired output file). prudenci 2010/06/26
      ////////////////////////////////////////////////////////////////
      // std::cout << "checking " << baseFileName+"."+fileType << std::endl;
      int irtrn = CheckFilePath((baseFileName+"."+fileType).c_str());
      UQ_FATAL_TEST_MACRO(irtrn < 0,
                          m_worldRank,
                          "BaseEnvironment::openUnifiedInputFile()",
                          "unable to verify input path");

      if (fileType == UQ_FILE_EXTENSION_FOR_MATLAB_FORMAT) {
        filePtrSet.ifsVar = new std::ifstream((baseFileName+"."+fileType).c_str(),
                                              std::ofstream::in);
        if ((filePtrSet.ifsVar == NULL) || (filePtrSet.ifsVar->is_open() == false)) {
          std::cerr << "In BaseEnvironment::openUnifiedInputFile()"
                    << ": failed to open input file with base name '" << baseFileName << "." << fileType
                    << "'"
                    << std::endl;
        }
        UQ_FATAL_TEST_MACRO((filePtrSet.ifsVar == NULL) || (filePtrSet.ifsVar->is_open() == false),
                            this->worldRank(),
                            "BaseEnvironment::openUnifiedInputFile()",
                            "file with fileName could not be found");
      }
#ifdef QUESO_HAS_HDF5
      else if (fileType == UQ_FILE_EXTENSION_FOR_HDF_FORMAT) {
        filePtrSet.h5Var = H5Fopen((baseFileName+"."+fileType).c_str(),
                                   H5F_ACC_RDONLY,
                                   H5P_DEFAULT);
      }
#endif
      else {
        UQ_FATAL_TEST_MACRO(true,
                            m_worldRank,
                            "BaseEnvironment::openUnifiedInputFile()",
                            "invalid file type");
      }
    }
    //else {
    //  returnValue = false;
    //}
    //this->subComm().Barrier();
  }

  return returnValue;
}
//-------------------------------------------------------
void
BaseEnvironment::closeFile(
  FilePtrSetStruct& filePtrSet,
  const std::string&  inputFileType) const
{
  std::string fileType(inputFileType);
#ifdef QUESO_HAS_HDF5
  // Do nothing
#else
  if (fileType == UQ_FILE_EXTENSION_FOR_HDF_FORMAT) {
    if (m_subDisplayFile) {
      *this->subDisplayFile() << "WARNING in BaseEnvironment::closeFile()"
                              << ": file format '" << UQ_FILE_EXTENSION_FOR_HDF_FORMAT
                              << "' has been requested, but this QUESO library has not been built with 'hdf5'"
                              << ". Code will therefore process the file format '" << UQ_FILE_EXTENSION_FOR_HDF_FORMAT
                              << "' instead..."
                              << std::endl;
    }
    if (this->subRank() == 0) {
      std::cerr << "WARNING in BaseEnvironment::closeFile()"
                << ": file format '" << UQ_FILE_EXTENSION_FOR_HDF_FORMAT
                << "' has been requested, but this QUESO library has not been built with 'hdf5'"
                << ". Code will therefore process the file format '" << UQ_FILE_EXTENSION_FOR_HDF_FORMAT
                << "' instead..."
                << std::endl;
    }
    fileType = UQ_FILE_EXTENSION_FOR_MATLAB_FORMAT;
  }
#endif

  if (fileType == UQ_FILE_EXTENSION_FOR_MATLAB_FORMAT) {
    //filePtrSet.ofsVar->close(); // close() crashes on Mac; need to use delete(); why? prudenci 2010/June
    delete filePtrSet.ofsVar;
    filePtrSet.ofsVar = NULL;

    //filePtrSet.ifsVar->close();
    delete filePtrSet.ifsVar;
    filePtrSet.ifsVar = NULL;
  }
#ifdef QUESO_HAS_HDF5
  else if (fileType == UQ_FILE_EXTENSION_FOR_HDF_FORMAT) {
    H5Fclose(filePtrSet.h5Var);
  }
#endif
  else {
    UQ_FATAL_TEST_MACRO(true,
                        m_worldRank,
                        "BaseEnvironment::closeFile()",
                        "invalid file type");
  }

  return;
}
//-------------------------------------------------------
void
BaseEnvironment::setExceptionalCircumstance(bool value) const
{
  m_exceptionalCircumstance = value;
  return;
}
//-------------------------------------------------------
bool
BaseEnvironment::exceptionalCircumstance() const
{
  return m_exceptionalCircumstance;
}


//*****************************************************
// Empty Environment
//*****************************************************
EmptyEnvironment::EmptyEnvironment()
  :
  BaseEnvironment("",NULL)
{
}
//-------------------------------------------------------
EmptyEnvironment::~EmptyEnvironment()
{
}
//-------------------------------------------------------
void
EmptyEnvironment::print(std::ostream& os) const
{
  os.flush(); // just to avoid icpc warnings
  return;
}

//*****************************************************
// Full Environment
//*****************************************************
FullEnvironment::FullEnvironment(
  RawType_MPI_Comm             inputComm,
  const char*                    passedOptionsInputFileName,
  const char*                    prefix,
  const EnvOptionsValues* alternativeOptionsValues)
  :
  BaseEnvironment(passedOptionsInputFileName,alternativeOptionsValues)
{
#ifdef QUESO_MEMORY_DEBUGGING
  std::cout << "Entering FullEnv" << std::endl;
#endif

  ///////////////////////////////////////////////////////////////////////
  // Initialize "full" communicator -- Not necessarily MPI_COMM_WORLD
  ///////////////////////////////////////////////////////////////////////
  int mpiRC = MPI_Comm_rank(inputComm,&m_worldRank);
  UQ_FATAL_TEST_MACRO(mpiRC != MPI_SUCCESS,
                      UQ_UNAVAILABLE_RANK,
                      "FullEnvironment::commonConstructor()",
                      "failed to get world fullRank()");

  m_fullComm = new MpiComm(*this,inputComm);
  m_fullRank     = m_fullComm->MyPID();
  m_fullCommSize = m_fullComm->NumProc();

  mpiRC = MPI_Comm_group(m_fullComm->Comm(), &m_fullGroup);
  UQ_FATAL_TEST_MACRO(mpiRC != MPI_SUCCESS,
                      m_worldRank,
                      "FullEnvironment::commonConstructor()",
                      "failed MPI_Comm_group()");

  // saving old uncaught exception handler, invoking queso_terminate
  old_terminate_handler = std::set_terminate(queso_terminate_handler);

#ifdef QUESO_MEMORY_DEBUGGING
  std::cout << "In FullEnv, finished dealing with MPI initially" << std::endl;
#endif

  //////////////////////////////////////////////////
  // Read options
  //////////////////////////////////////////////////
  if (m_optionsInputFileName == "") {
    m_optionsObj = new EnvironmentOptions(*this,prefix,m_alternativeOptionsValues);
  }
  else {
    m_allOptionsMap  = new po::variables_map();
    m_allOptionsDesc = new po::options_description("Allowed options");
    m_optionsObj = new EnvironmentOptions(*this,prefix);

    readOptionsInputFile();

    m_optionsObj->scanOptionsValues();
  }

#ifdef QUESO_MEMORY_DEBUGGING
  std::cout << "In FullEnv, finished scanning options" << std::endl;
#endif

  // Only display these messages if the user wants them
  // NOTE: This got moved below the Read Options section
  // because we need the options to be read to know what
  // the verbosity level is.
  if (this->displayVerbosity() > 0) {
    //////////////////////////////////////////////////
    // Display main initial messages
    // 'std::cout' is for: main trace messages + synchronized trace messages + error messages prior to 'exit()' or 'abort()'
    //////////////////////////////////////////////////
    /*int iRC = 0;*/
    /*iRC = */gettimeofday(&m_timevalBegin, NULL);

    if (m_fullRank == 0) {
      QUESO_version_print(std::cout);
    }

    if (m_fullRank == 0) {
      std::cout << "Beginning run at " << ctime(&m_timevalBegin.tv_sec)
                << std::endl;
    }
  }

  //////////////////////////////////////////////////
  // Deal with multiple subEnvironments: create the sub communicators, one for each subEnvironment
  //////////////////////////////////////////////////
  unsigned int numRanksPerSubEnvironment = m_fullCommSize/m_optionsObj->m_ov.m_numSubEnvironments;

  m_subId = m_fullRank/numRanksPerSubEnvironment;
  char tmpSubId[16];
  sprintf(tmpSubId,"%u",m_subId);
  m_subIdString = tmpSubId;

  if (m_optionsObj->m_ov.m_subDisplayAllowAll) {
    m_optionsObj->m_ov.m_subDisplayAllowedSet.insert((unsigned int) m_subId);
  }

  std::vector<int> fullRanksOfMySubEnvironment(numRanksPerSubEnvironment,0);
  for (unsigned int i = 0; i < numRanksPerSubEnvironment; ++i) {
    fullRanksOfMySubEnvironment[i] = m_subId * numRanksPerSubEnvironment + i;
  }

  mpiRC = MPI_Group_incl(m_fullGroup, (int) numRanksPerSubEnvironment, &fullRanksOfMySubEnvironment[0], &m_subGroup);
  UQ_FATAL_TEST_MACRO(mpiRC != MPI_SUCCESS,
                      m_worldRank,
                      "FullEnvironment::commonConstructor()",
                      "failed MPI_Group_incl() for a subEnvironment");

  RawType_MPI_Comm subRawComm;
  mpiRC = MPI_Comm_create(m_fullComm->Comm(), m_subGroup, &subRawComm);
  UQ_FATAL_TEST_MACRO(mpiRC != MPI_SUCCESS,
                      m_worldRank,
                      "FullEnvironment::commonConstructor()",
                      "failed MPI_Comm_group() for a subEnvironment");
  m_subComm = new MpiComm(*this,subRawComm);
  m_subRank     = m_subComm->MyPID();
  m_subCommSize = m_subComm->NumProc();

  //////////////////////////////////////////////////
  // Deal with multiple subEnvironments: create the self communicator
  //////////////////////////////////////////////////
  m_selfComm = new MpiComm(*this,RawValue_MPI_COMM_SELF);

  //////////////////////////////////////////////////
  // Deal with multiple subEnvironments: create the inter0 communicator
  //////////////////////////////////////////////////
  std::vector<int> fullRanksOfInter0(m_optionsObj->m_ov.m_numSubEnvironments,0);
  for (unsigned int i = 0; i < m_optionsObj->m_ov.m_numSubEnvironments; ++i) {
    fullRanksOfInter0[i] = i * numRanksPerSubEnvironment;
  }
  mpiRC = MPI_Group_incl(m_fullGroup, (int) m_optionsObj->m_ov.m_numSubEnvironments, &fullRanksOfInter0[0], &m_inter0Group);
  UQ_FATAL_TEST_MACRO(mpiRC != MPI_SUCCESS,
                      m_worldRank,
                      "FullEnvironment::commonConstructor()",
                      "failed MPI_Group_incl() for inter0");
  RawType_MPI_Comm inter0RawComm;
  mpiRC = MPI_Comm_create(m_fullComm->Comm(), m_inter0Group, &inter0RawComm);
  UQ_FATAL_TEST_MACRO(mpiRC != MPI_SUCCESS,
                      m_worldRank,
                      "FullEnvironment::commonConstructor()",
                      "failed MPI_Comm_group() for inter0");
  if (m_fullRank%numRanksPerSubEnvironment == 0) {
    m_inter0Comm = new MpiComm(*this,inter0RawComm);
    m_inter0Rank     = m_inter0Comm->MyPID();
    m_inter0CommSize = m_inter0Comm->NumProc();
  }

  if (m_optionsObj->m_ov.m_subDisplayAllowAll) {
    // This situation has been already taken care of above
  }
  else if (m_optionsObj->m_ov.m_subDisplayAllowInter0) {
    if (m_inter0Rank >= 0) {
      m_optionsObj->m_ov.m_subDisplayAllowedSet.insert((unsigned int) m_subId);
    }
  }


  //////////////////////////////////////////////////
  // Open "screen" file
  //////////////////////////////////////////////////
  bool openFile = false;
  if ((m_subRank                                               == 0                                              ) &&
      (m_optionsObj->m_ov.m_subDisplayFileName                 != UQ_ENV_FILENAME_FOR_NO_OUTPUT_FILE             ) &&
      (m_optionsObj->m_ov.m_subDisplayAllowedSet.find(m_subId) != m_optionsObj->m_ov.m_subDisplayAllowedSet.end())) {
    openFile = true;
  }

  if (openFile && m_worldRank == 0) {
    //////////////////////////////////////////////////////////////////
    // Verify parent directory exists (for cases when a user
    // specifies a relative path for the desired output file).
    //////////////////////////////////////////////////////////////////
    int irtrn = CheckFilePath((m_optionsObj->m_ov.m_subDisplayFileName+"_sub"+m_subIdString+".txt").c_str());
    UQ_FATAL_TEST_MACRO(irtrn < 0,
                        m_worldRank,
                        "Environment::constructor()",
                        "unable to verify output path");
  }

  ////////////////////////////////////////////////////////////////////
  // Ensure that rank 0 has created path, if necessary, before other tasks use it
  ////////////////////////////////////////////////////////////////////
  m_fullComm->Barrier();

  if (openFile) {
    //////////////////////////////////////////////////////////////////
    // Always write over an eventual pre-existing file
    //////////////////////////////////////////////////////////////////
    m_subDisplayFile = new std::ofstream((m_optionsObj->m_ov.m_subDisplayFileName+"_sub"+m_subIdString+".txt").c_str(),
                                         std::ofstream::out | std::ofstream::trunc);
    UQ_FATAL_TEST_MACRO((m_subDisplayFile && m_subDisplayFile->is_open()) == false,
                        m_worldRank,
                        "Environment::constructor()",
                        "failed to open sub screen file");

    QUESO_version_print(*m_subDisplayFile);

    *m_subDisplayFile << "Beginning run at " << ctime(&m_timevalBegin.tv_sec)
                      << std::endl;
  }

  //////////////////////////////////////////////////
  // Debug message related to subEnvironments
  //////////////////////////////////////////////////
  if (this->displayVerbosity() >= 2) {
    for (int i = 0; i < m_fullCommSize; ++i) {
      if (i == m_fullRank) {
        //std::cout << "In FullEnvironment::commonConstructor()"
        std::cout << "MPI node of worldRank "             << m_worldRank
                  << " has fullRank "                     << m_fullRank
                  << ", belongs to subEnvironment of id " << m_subId
                  << ", and has subRank "                 << m_subRank
                  << std::endl;

        std::cout << "MPI node of worldRank " << m_worldRank
                  << " belongs to sub communicator with full ranks";
        for (unsigned int j = 0; j < fullRanksOfMySubEnvironment.size(); ++j) {
          std::cout << " " << fullRanksOfMySubEnvironment[j];
        }
	std::cout << "\n";

        if (m_inter0Comm) {
          std::cout << "MPI node of worldRank " << m_worldRank
                    << " also belongs to inter0 communicator with full ranks";
          for (unsigned int j = 0; j < fullRanksOfInter0.size(); ++j) {
            std::cout << " " << fullRanksOfInter0[j];
          }
          std::cout << ", and has inter0Rank " << m_inter0Rank;
        }
	std::cout << "\n";

	std::cout << std::endl;
      }
      m_fullComm->Barrier();
    }
    //if (this->fullRank() == 0) std::cout << "Sleeping 3 seconds..."
    //                                     << std::endl;
    //sleep(3);
  }

  //////////////////////////////////////////////////
  // Deal with seed
  //////////////////////////////////////////////////
  if (m_optionsObj->m_ov.m_rngType == "gsl") {
    m_rngObject = new RngGsl(m_optionsObj->m_ov.m_seed,m_worldRank);
    m_basicPdfs = new BasicPdfsGsl(m_worldRank);
  }
  else if (m_optionsObj->m_ov.m_rngType == "boost") {
    m_rngObject = new RngBoost(m_optionsObj->m_ov.m_seed,m_worldRank);
    m_basicPdfs = new BasicPdfsBoost(m_worldRank);
  }
  else {
    std::cerr << "In Environment::constructor()"
              << ": rngType = " << m_optionsObj->m_ov.m_rngType
              << std::endl;
    UQ_FATAL_TEST_MACRO(true,
                        m_worldRank,
                        "Environment::constructor()",
                        "the requested 'rngType' is not supported yet");
  }

  //////////////////////////////////////////////////
  // Leave commonConstructor()
  //////////////////////////////////////////////////
  m_fullComm->Barrier();
  m_fullEnvIsReady = true;

  if ((m_subDisplayFile) && (this->displayVerbosity() >= 5)) {
    *m_subDisplayFile << "Done with initializations at FullEnvironment::commonConstructor()"
                      << std::endl;
  }

  return;
}
//-------------------------------------------------------
FullEnvironment::~FullEnvironment()
{
}
//-------------------------------------------------------
void
FullEnvironment::print(std::ostream& os) const
{
  os.flush(); // just to avoid icpc warnings
  return;
}

void queso_terminate_handler()
{
  int mpi_initialized;
  MPI_Initialized (&mpi_initialized);

  if (mpi_initialized)
    {
      //MPI_Abort(m_fullComm->Comm(), 1);
      MPI_Abort(MPI_COMM_WORLD, 1);
    }
  else
    {
      // The system terminate_handler may do useful things like printing
      // uncaught exception information, or the user may have created
      // their own terminate handler that we want to call.
      old_terminate_handler();
    }
  exit(1);
}


//-------------------------------------------------------
void
FullEnvironment::readOptionsInputFile()
{
  std::ifstream* ifs = new std::ifstream(m_optionsInputFileName.c_str());
  if (ifs->is_open()) {
    //ifs->close();
    delete ifs;
  }
  else {
    if (m_fullRank == 0) std::cout << "An invalid input file has been passed to the 'environment' class constructor!"
                                   << ": name of file is '" << m_optionsInputFileName.c_str() << "'"
                                   << std::endl;

    if (m_fullRank == 0) std::cout << "\nThis is a help message of the QUESO library."
                                   << "\nAn application using the QUESO library shall be executed by typing"
                                   << "\n  '<eventual mpi commands and options> <Application> <InputFile>'"
                                   << "\nin the command line."
                                   << "\n"
                                   << std::endl;
    queso_error();
  }

  return;
}

}  // End namespace QUESO<|MERGE_RESOLUTION|>--- conflicted
+++ resolved
@@ -206,21 +206,7 @@
   if (m_subComm       ) delete m_subComm;
   if (m_fullComm      ) delete m_fullComm;
 }
-<<<<<<< HEAD
-// Set methods ------------------------------------------
-BaseEnvironment&
-BaseEnvironment::operator= (const BaseEnvironment& rhs)
-{
-  UQ_FATAL_TEST_MACRO(UQ_INVALID_INTERNAL_STATE_RC,
-                      rhs.worldRank(),
-                      "BaseEnvironment::operator=()",
-                      "code should not execute through here");
-  return *this;
-}
 // Environment, Communicator and Options Input File methods
-=======
-// Environment, Communicator and Options Input File methods 
->>>>>>> f77520b9
 bool
 BaseEnvironment::fullEnvIsReady() const
 {
