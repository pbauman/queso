--- conflicted
+++ resolved
@@ -45,18 +45,9 @@
 class RngBase
 {
 public:
-<<<<<<< HEAD
 
-    //! @name Constructor/Destructor methods
+  //! @name Constructor/Destructor methods
   //@{
-  //! Default Constructor: it should not be used.
-  RngBase();
-
-=======
-  
-  //! @name Constructor/Destructor methods
-  //@{ 
->>>>>>> f77520b9
   //! Constructor with seed.
   RngBase(int seed, int worldRank);
 
@@ -94,11 +85,8 @@
           int m_worldRank;
 
 private:
-<<<<<<< HEAD
-=======
   //! Default Constructor: it should not be used.
   RngBase();
->>>>>>> f77520b9
 
   //! Reset seed.
   void privateResetSeed();
