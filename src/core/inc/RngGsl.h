--- conflicted
+++ resolved
@@ -51,14 +51,7 @@
 public:
 
   //! @name Constructor/Destructor methods
-<<<<<<< HEAD
   //@{
-  //! Default Constructor: it should not be used.
-  RngGsl();
-
-=======
-  //@{ 
->>>>>>> f77520b9
   //! Constructor with seed.
   /* Uses GSL with the generator of type: gsl_rng_ranlxd2. This is the second, of a total of three
    luxury random numbers, all an extension of a second-generation version of the ranlux algorithm of
@@ -110,14 +103,10 @@
   const gsl_rng* rng           () const;
 
 protected:
-<<<<<<< HEAD
-  //! GSL random number generator.
-=======
   //! Default Constructor: it should not be used.
   RngGsl();
 
-  //! GSL random number generator. 
->>>>>>> f77520b9
+  //! GSL random number generator.
   /*! It is chosen, in the constructor, to be of type gsl_rng_ranlxd2. */
   gsl_rng* m_rng;
 };
