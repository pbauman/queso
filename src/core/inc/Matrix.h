--- conflicted
+++ resolved
@@ -47,45 +47,14 @@
 {
 public:
   //! @name Constructor/Destructor methods
-<<<<<<< HEAD
   //@{
-  //! Default constructor.
-  Matrix();
-
   //! Shaped constructor.
   Matrix(const BaseEnvironment& env, const Map& map);
 
-  //! Copy constructor.
-  Matrix(const Matrix& rhs);
-
-=======
-  //@{ 
-  //! Shaped constructor.
-  Matrix(const BaseEnvironment& env, const Map& map);
-	   
->>>>>>> f77520b9
   //! Virtual Destructor
   virtual ~Matrix();
   //@}
 
-<<<<<<< HEAD
-  //! @name Set methods
-  //@{
-  //! Operator for copying a matrix.
-  Matrix& operator= (const Matrix& rhs);
-
-  //! Operator for multiplication of the matrix by a scalar.
-  Matrix& operator*=(double a);
-
-  //! Operator for addition (element-wise) of two matrices.
-  Matrix& operator+=(const Matrix& rhs);
-
-  //! Operator for subtraction (element-wise) of two matrices.
-  Matrix& operator-=(const Matrix& rhs);
-  //@}
-
-=======
->>>>>>> f77520b9
   //! @name Environment and Map methods
   //@{
   const BaseEnvironment& env                 ()           const;
