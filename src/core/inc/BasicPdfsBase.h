//-----------------------------------------------------------------------bl-
//--------------------------------------------------------------------------
//
// QUESO - a library to support the Quantification of Uncertainty
// for Estimation, Simulation and Optimization
//
// Copyright (C) 2008-2015 The PECOS Development Team
//
// This library is free software; you can redistribute it and/or
// modify it under the terms of the Version 2.1 GNU Lesser General
// Public License as published by the Free Software Foundation.
//
// This library is distributed in the hope that it will be useful,
// but WITHOUT ANY WARRANTY; without even the implied warranty of
// MERCHANTABILITY or FITNESS FOR A PARTICULAR PURPOSE. See the GNU
// Lesser General Public License for more details.
//
// You should have received a copy of the GNU Lesser General Public
// License along with this library; if not, write to the Free Software
// Foundation, Inc. 51 Franklin Street, Fifth Floor,
// Boston, MA  02110-1301  USA
//
//-----------------------------------------------------------------------el-

#ifndef UQ_BASIC_PDFS_BASE_H
#define UQ_BASIC_PDFS_BASE_H

#include <queso/Defines.h>
#include <iostream>

namespace QUESO {

/*! \file BasicPdfsBase.h
    \brief Class for Basic PDFs.
*/

/*! \class BasicPdfsBase
    \brief TODO: Base class for basic PDFs (via either GSL or Boost).

    \todo This class \b will acommodate the definition of a Joint PDF using either GSL or Boost
    distributions. It will ultimately be called by BaseJointPdf and/or its
    derived classes (via m_env.basicPdfs()) during the construction of Joint PDFs.
*/
class BasicPdfsBase
{
public:
  //! @name Constructor/Destructor methods
<<<<<<< HEAD
  //@{
  //! Default constructor.
  BasicPdfsBase();

=======
  //@{ 
>>>>>>> f77520b9
  //! Constructor.
  BasicPdfsBase(int worldRank);

  //! Virtual destructor.
  virtual ~BasicPdfsBase();
  //@}

  //! @name Mathematical methods
  //@{
  //! TODO: Actual value of the Beta PDF (calculated via either Boost or GSL libraries). See template specialization.
  virtual double betaPdfActualValue (double x, double alpha, double beta) const = 0;

  //! TODO: Actual value of the Gamma PDF (calculated via either Boost or GSL libraries). See template specialization.
  virtual double gammaPdfActualValue(double x, double a,     double b   ) const = 0;
  //@}
protected:
  int m_worldRank;

private:
  //! Default constructor.
  BasicPdfsBase();
};

}  // End namespace QUESO

#endif // UQ_BASIC_PDFS_BASE_H<|MERGE_RESOLUTION|>--- conflicted
+++ resolved
@@ -45,14 +45,7 @@
 {
 public:
   //! @name Constructor/Destructor methods
-<<<<<<< HEAD
   //@{
-  //! Default constructor.
-  BasicPdfsBase();
-
-=======
-  //@{ 
->>>>>>> f77520b9
   //! Constructor.
   BasicPdfsBase(int worldRank);
 
