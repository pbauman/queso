//-----------------------------------------------------------------------bl-
//--------------------------------------------------------------------------
//
// QUESO - a library to support the Quantification of Uncertainty
// for Estimation, Simulation and Optimization
//
// Copyright (C) 2008-2015 The PECOS Development Team
//
// This library is free software; you can redistribute it and/or
// modify it under the terms of the Version 2.1 GNU Lesser General
// Public License as published by the Free Software Foundation.
//
// This library is distributed in the hope that it will be useful,
// but WITHOUT ANY WARRANTY; without even the implied warranty of
// MERCHANTABILITY or FITNESS FOR A PARTICULAR PURPOSE. See the GNU
// Lesser General Public License for more details.
//
// You should have received a copy of the GNU Lesser General Public
// License along with this library; if not, write to the Free Software
// Foundation, Inc. 51 Franklin Street, Fifth Floor,
// Boston, MA  02110-1301  USA
//
//-----------------------------------------------------------------------el-

#ifndef UQ_RNG_BOOST_H
#define UQ_RNG_BOOST_H

#include <queso/RngBase.h>
#include <boost/random.hpp>
#include <boost/math/distributions.hpp>


/*! \file RngBoost.h
    \brief Boost Random Number Generation class.
*/

/*! \class RngBoost
    \brief Class for random number generation using Boost library.

    This class is  class of random number generator, using Boost library. The Boost Random Number
    Generator Library provides a framework for random number generators with well-defined properties
    so that the generators can be used in the demanding numerics and security domain.
*/

namespace QUESO {

class RngBoost : public RngBase
{
public:
  //! @name Constructor/Destructor methods
<<<<<<< HEAD
  //@{
  //! Default Constructor: it should not be used.
  RngBoost();

=======
  //@{ 
>>>>>>> f77520b9
  //! Constructor with seed.
  RngBoost(int seed, int worldRank);

  //! Destructor
 ~RngBoost();
  //@}

  //! @name Sampling methods
  //@{
  //! Resets the seed with value \c newSeed.
  void     resetSeed     (int newSeed);


  //! Samples a value from a uniform distribution. Support: [0,1] or [a,b].
  /*! This function samples from continuous uniform distribution on the range [0,1). It is
   * possible to scale this distribution so the support is defined by the two parameters,
   * a and b, which are its minimum and maximum values. Support: -infinity < a < x< b< infinity.
   * Uses boost::uniform_01<boost::mt19937> zeroone(m_rng).*/
  double   uniformSample ()                          const;


  //! Samples a value from a Gaussian distribution with standard deviation given by \c stdDev.
  //! Support:  (-infinity, infinity).
  /*! The parameter mu (mean or expectation of the distribution) in this Gaussian sample isn't
   * present, and thus, needs to be provided. e.g., in the form of a sum. The parameter stdDev is
   * its standard deviation; its variance is therefore stdDev^2. A random variable with a Gaussian
   * distribution is said to be normally distributed and is called a normal deviate. Uses
   * boost::math::normal_distribution<double>  gaussian_dist(mean, stdDev) Support (domain):
   * (-infinity, infinity). */
  double   gaussianSample(double stdDev)             const;

  //! Samples a value from a Beta distribution. Support: [0,1]
  /*! The Beta Distribution is a continuous probability distribution; it has two free
   * parameters, which are labeled alpha and beta. The beta distribution is used as a
   * prior distribution for binomial proportions in Bayesian analysis  (Evans et al.
   * 2000, p. 34). Uses boost::math::beta_distribution<double> beta_dist(alpha, beta).
   * Support (domain): [0,1].*/
  double   betaSample    (double alpha, double beta) const;

  //! Samples a value from a Gamma distribution. Support: [0,infinity).
   /*! The Gamma Distribution is a continuous probability distribution; it has two free
   * parameters, which may be labeled: a shape parameter a and an inverse scale parameter
   * b, called a rate parameter. The parameterization with a and b is more common in
   * Bayesian statistics, where the gamma distribution is used as a conjugate prior distribution
   * for various types of inverse scale (aka rate) parameters. Uses
   * boost::math::gamma_distribution<double>  gamma_dist(a,b). Support (domain): [0,infinity).*/
  double   gammaSample   (double a, double b)        const;
<<<<<<< HEAD

private:
  //! Random number generator from class boost::mt19937.
  /*! mt19937 are models for a pseudo-random number generator. Here it is cannot be static,
   *  as it has not been initialized yet. mt19937 has length cycle of 2^(19937)-1, requires
   * approximately 625*sizeof(uint32_t) of memory, has relatively high speed (93% of the
   * fastest available in Boost library), and provides good uniform distribution in up to
=======
	
private:  
  //! Default Constructor: it should not be used.
  RngBoost();

  //! Random number generator from class boost::mt19937. 
  /*! mt19937 are models for a pseudo-random number generator. Here it is cannot be static, 
   *  as it has not been initialized yet. mt19937 has length cycle of 2^(19937)-1, requires 
   * approximately 625*sizeof(uint32_t) of memory, has relatively high speed (93% of the 
   * fastest available in Boost library), and provides good uniform distribution in up to 
>>>>>>> f77520b9
   * 623 dimensions. */
  boost::mt19937 m_rng; // it cannot be static, as it is not initialized yet
};

}  // End namespace QUESO

#endif // UQ_RNG_BOOST_H<|MERGE_RESOLUTION|>--- conflicted
+++ resolved
@@ -48,14 +48,7 @@
 {
 public:
   //! @name Constructor/Destructor methods
-<<<<<<< HEAD
   //@{
-  //! Default Constructor: it should not be used.
-  RngBoost();
-
-=======
-  //@{ 
->>>>>>> f77520b9
   //! Constructor with seed.
   RngBoost(int seed, int worldRank);
 
@@ -103,26 +96,16 @@
    * for various types of inverse scale (aka rate) parameters. Uses
    * boost::math::gamma_distribution<double>  gamma_dist(a,b). Support (domain): [0,infinity).*/
   double   gammaSample   (double a, double b)        const;
-<<<<<<< HEAD
 
 private:
+  //! Default Constructor: it should not be used.
+  RngBoost();
+
   //! Random number generator from class boost::mt19937.
   /*! mt19937 are models for a pseudo-random number generator. Here it is cannot be static,
    *  as it has not been initialized yet. mt19937 has length cycle of 2^(19937)-1, requires
    * approximately 625*sizeof(uint32_t) of memory, has relatively high speed (93% of the
    * fastest available in Boost library), and provides good uniform distribution in up to
-=======
-	
-private:  
-  //! Default Constructor: it should not be used.
-  RngBoost();
-
-  //! Random number generator from class boost::mt19937. 
-  /*! mt19937 are models for a pseudo-random number generator. Here it is cannot be static, 
-   *  as it has not been initialized yet. mt19937 has length cycle of 2^(19937)-1, requires 
-   * approximately 625*sizeof(uint32_t) of memory, has relatively high speed (93% of the 
-   * fastest available in Boost library), and provides good uniform distribution in up to 
->>>>>>> f77520b9
    * 623 dimensions. */
   boost::mt19937 m_rng; // it cannot be static, as it is not initialized yet
 };
