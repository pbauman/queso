--- conflicted
+++ resolved
@@ -49,50 +49,14 @@
 public:
 
   //! @name Constructor/Destructor methods
-<<<<<<< HEAD
   //@{
-  //! Default Constructor
-  Vector();
-
   //! Shaped Constructor
   Vector(const BaseEnvironment& env, const Map& map);
-
-  //! Copy Constructor
-  Vector(const Vector& rhs);
 
   //! Virtual Destructor
   virtual ~Vector();
   //@}
 
-  //! @name Set methods
-  //@{
-
-  //! Operator for copying a vector.
-  Vector& operator=(const Vector& rhs);
-
-  //! Operator for multiplication of the vector by a scalar.
-  Vector& operator*=(double a);
-
-  //! Operator for division of the vector by a scalar.
-  Vector& operator/=(double a);
-
-  //! Operator for addition (element-wise) of two vectors.
-  Vector& operator+=(const Vector& rhs);
-
-  //! Operator for subtraction (element-wise) of two vectors.
-  Vector& operator-=(const Vector& rhs);
-  //@}
-
-=======
-  //@{ 
-  //! Shaped Constructor
-  Vector(const BaseEnvironment& env, const Map& map);
-          	   
-  //! Virtual Destructor
-  virtual ~Vector();
-  //@}
-  
->>>>>>> f77520b9
   //! @name Environment and Map methods
   //@{
     const BaseEnvironment& env                 ()           const;
