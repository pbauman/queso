//-----------------------------------------------------------------------bl-
//--------------------------------------------------------------------------
//
// QUESO - a library to support the Quantification of Uncertainty
// for Estimation, Simulation and Optimization
//
// Copyright (C) 2008-2015 The PECOS Development Team
//
// This library is free software; you can redistribute it and/or
// modify it under the terms of the Version 2.1 GNU Lesser General
// Public License as published by the Free Software Foundation.
//
// This library is distributed in the hope that it will be useful,
// but WITHOUT ANY WARRANTY; without even the implied warranty of
// MERCHANTABILITY or FITNESS FOR A PARTICULAR PURPOSE. See the GNU
// Lesser General Public License for more details.
//
// You should have received a copy of the GNU Lesser General Public
// License along with this library; if not, write to the Free Software
// Foundation, Inc. 51 Franklin Street, Fifth Floor,
// Boston, MA  02110-1301  USA
//
//-----------------------------------------------------------------------el-

#ifndef UQ_TEUCHOS_MATRIX_H
#define UQ_TEUCHOS_MATRIX_H

#ifdef QUESO_HAS_TRILINOS
#include <queso/TeuchosVector.h>
#include <Teuchos_SerialDenseVector.hpp>
#include <Teuchos_SerialDenseMatrix.hpp>
#include <Teuchos_LAPACK.hpp>
#endif

#include <queso/Matrix.h>

#ifdef QUESO_HAS_TRILINOS

namespace QUESO {

/*! \file TeuchosMatrix.h
    \brief Matrix class using Trilinos Teuchos
*/

/*! \class TeuchosMatrix
    \brief Class for matrix operations using Teuchos (Trilinos).

    This class creates and provides basic support for matrices of templated
    type as a specialization of Matrix using Teuchos matrices (from Trilinos), which are defined
    by an encapsulated Teuchos::SerialDenseMatrix structure.
*/

class TeuchosMatrix : public Matrix
{
public:
   //! @name Constructor/Destructor methods
  //@{

<<<<<<< HEAD
  //! Default Constructor
  /*! Creates an empty matrix vector of no dimension. It should not be used by user.*/
  TeuchosMatrix();

   //! Shaped Constructor: creates a shaped matrix with \c numCols columns.
=======
   //! Shaped Constructor: creates a shaped matrix with \c numCols columns.  
>>>>>>> f77520b9
  TeuchosMatrix(const BaseEnvironment& env,
                       const Map&             map,
                       unsigned int                  numCols);

    //! Shaped Constructor: creates a square matrix with size \c map.NumGlobalElements() and diagonal values all equal to \c diagValue.
  TeuchosMatrix(const BaseEnvironment& env,
                       const Map&             map,
     	               double                        diagValue);

    //! Shaped Constructor: creates a square matrix with size \c v.sizeLocal() and diagonal values all equal to \c diagValue.
  TeuchosMatrix(const TeuchosVector&   v,
                   	   double                    diagValue);

  //! Shaped Constructor: creates a square matrix with size \c v.sizeLocal().
  /*! The diagonal values of this matrix are the elements in vector \c v. */
  TeuchosMatrix(const TeuchosVector&   v);

  //! Shaped Constructor: \c this matrix is a copy of matrix \c B.
  TeuchosMatrix(const TeuchosMatrix&   B);

    //! Destructor
 ~TeuchosMatrix();
//@}

  //! @name Set methods
  //@{
  //! Copies values from matrix \c rhs to \c this.
  TeuchosMatrix& operator= (const TeuchosMatrix& rhs);

  //! Stores in \c this the coordinate-wise multiplication of \c this and \c a.
  TeuchosMatrix& operator*=(double a);

  //! Stores in \c this the coordinate-wise division of \c this by \c a.
  TeuchosMatrix& operator/=(double a);

  //! Stores in \c this the coordinate-wise addition of \c this and \c rhs.
  TeuchosMatrix& operator+=(const TeuchosMatrix& rhs);
  //! Stores in \c this the coordinate-wise subtraction of \c this by \c rhs.
  TeuchosMatrix& operator-=(const TeuchosMatrix& rhs);
  //@}

    //! @name Accessor methods
  //@{
  //! Element access method (non-const).
  double& operator()(unsigned int i, unsigned int j);

  //! Element access method (const).
  const double& operator()(unsigned int i, unsigned int j) const;
  //@}

  //! @name Attribute methods
  //@{
  //! Returns the local row dimension of \c this matrix.
  unsigned int      numRowsLocal           () const;

  //! Returns the global row dimension of \c this matrix.
  unsigned int      numRowsGlobal          () const;

  //! Returns the column dimension of \c this matrix.
  unsigned int      numCols                () const;

  //! Returns a pointer to the first element of \c this matrix.
  double*           values                 () ;//added by Kemelli on 12/04/12

  //! Returns the stride between the columns of this matrix in memory.
  int 	            stride                 () ;//added by Kemelli on 12/04/12

  //! Returns the maximum element value of the matrix.
  double            max                       () const;

  //! This function returns the number of singular values of \c this matrix (rank).
  /*! The rank function provides an estimate of the number of linearly independent rows or columns of a full matrix. */
  unsigned int      rank                      (double absoluteZeroThreshold, double relativeZeroThreshold) const;

  //! This function calculates the transpose of \c this matrix  (square).
  TeuchosMatrix  transpose                 () const;

  //! This function calculates the inverse of \c this matrix  (square).
  TeuchosMatrix  inverse                   () const;

  //! Calculates the determinant of \c this matrix.
  double                determinant               () const;

    //! Calculates the ln(determinant) of \c this matrix.
  double                lnDeterminant             () const;
  //@}

  //! @name Norm methods
  //@{
  //! Returns the Frobenius norm of \c this matrix.
  double            normFrob                  () const;

  //! Returns the Frobenius norm of \c this matrix.
  double            normMax                   () const;
  //@}

  //! @name Mathematical methods
  //@{
  //! Computes Cholesky factorization of  \c this, a real symmetric positive definite matrix.
  /*! In case \this fails to be symmetric and positive definite, an error will be returned. */
  int               chol                   () ;

  //! Checks for the dimension of \c this matrix, \c matU, \c VecS and \c matVt, and calls the protected routine \c internalSvd to compute the singular values of \c this.
  int               svd                    (TeuchosMatrix& matU, TeuchosVector& vecS, TeuchosMatrix& matVt) const;

  //! This function calls private member TeuchosMatrix::internalSvd() to set a M-by-N orthogonal matrix U of the singular value decomposition (svd) of a general rectangular M-by-N matrix A.
  /*! A general rectangular M-by-N matrix A has a singular value decomposition (svd) into the product of an M-by-N orthogonal matrix U, an N-by-N diagonal matrix of singular values S and the transpose of an N-by-N orthogonal square matrix V,  A = U S V^T.  */
  const TeuchosMatrix& svdMatU      () const;

  //! This function calls private member  TeuchosMatrix::internalSvd() to set a N-by-N orthogonal square matrix V of the singular value decomposition (svd) of a general rectangular M-by-N matrix A.
  /*! A general rectangular M-by-N matrix A has a singular value decomposition (svd) into the product of an M-by-N orthogonal matrix U, an N-by-N diagonal matrix of singular values S and the transpose of an N-by-N orthogonal square matrix V,  A = U S V^T.  */
  const TeuchosMatrix& svdMatV      () const;

  //! This function solves the system A x = b using the singular value decomposition (U, S, V) of A which must have been computed previously with TeuchosMatrix::svd (x=solVec, b=rhsVec).
 /*! An orthogonal matrix A has a norm-preserving property, i.e. for any vector v,\f[ ||Av|| = ||v|| \f]
  * Then:  \f[ min( ||Ax - b||^2) = min(||Ax - b||) = min(||U D V^T x - b||) = min(||D V x - U b||)\f]
  * Substituting \f[ y = V^T x \f] and \f[ b' = U^T b \f] gives us \f[ Dy = b'\f] with D being a diagonal matrix.
  * Or, \f[  y = inv(D) U^T b \f] and we only have to solve the linear system: \f[ V^T x = y\f] */
  int               svdSolve               (const TeuchosVector& rhsVec, TeuchosVector& solVec) const;

  //! This function solves the system A x = b using the singular value decomposition (U, S, V) of A which must have been computed previously with TeuchosMatrix::svd (x=solMat, b=rhsMat).
  /*! Note that solMat is a matrix. Thus, to solve the system of equations '\this * solMath = rhsMat', this method calls
   * svdSolve(const TeuchosVector& rhsVec, TeuchosVector& solVec)
   * passing one column of solMat with its respective column of rhsMat, .*/
  int               svdSolve               (const TeuchosMatrix& rhsMat, TeuchosMatrix& solMat) const;



  //! This function multiplies \c this matrix by vector \c x and returns a vector.
  TeuchosVector  multiply                  (const TeuchosVector& x) const;

  //! This function calculates the inverse of \c this matrix, multiplies it with vector \c b and stores the result in vector \c x.
  /*! It checks for a previous LU decomposition of \c this matrix and does not recompute it
   if private attribute m_LU != NULL .*/
  void                  invertMultiply            (const TeuchosVector& b, TeuchosVector& x) const;

  //! This function calculates the inverse of \c this matrix and multiplies it with vector \c b.
  /*! It calls void TeuchosMatrix::invertMultiply(const TeuchosVector& b, TeuchosVector& x) internally.*/
  TeuchosVector  invertMultiply            (const TeuchosVector& b) const;

  //! This function calculates the inverse of \c this matrix, multiplies it with matrix \c B and stores the result in matrix \c X.
  /*! It checks for a previous LU decomposition of \c this matrix and does not recompute it if private attribute \c m_LU != NULL .*/
  void                  invertMultiply            (const TeuchosMatrix& B, TeuchosMatrix& X) const;

  //! This function calculates the inverse of \c this matrix and multiplies it with matrix \c B.
  /*! It calls void TeuchosMatrix::invertMultiply(const TeuchosMatrix& B, TeuchosMatrix& X) const internally.*/
  TeuchosMatrix  invertMultiply            (const TeuchosMatrix& B) const;

  //! This function calculates the inverse of \c this matrix, multiplies it with vector \c b and stores the result in vector \c x.
  /*! It recalculates the LU decomposition of \c this matrix.*/
  void                  invertMultiplyForceLU     (const TeuchosVector& b, TeuchosVector& x) const;

  //! This function calculates the inverse of \c this matrix and multiplies it with vector \c b.
  /*! It calls void TeuchosMatrix::InvertMultiplyForceLU(const TeuchosVector& b, TeuchosVector& x) const;(const TeuchosVector& b,
TeuchosVector& x) internally.*/
  TeuchosVector  invertMultiplyForceLU     (const TeuchosVector& b) const;

  //! This function computes the eigenvalues of a real symmetric matrix.
  void              eigen                     (TeuchosVector& eigenValues, TeuchosMatrix* eigenVectors) const;

  //! This function finds largest eigenvalue, namely \c eigenValue, of \c this matrix and its corresponding eigenvector, namely \c eigenVector.
  void              largestEigen              (double& eigenValue, TeuchosVector& eigenVector) const;

  //! This function finds smallest eigenvalue, namely \c eigenValue, of \c this matrix and its corresponding eigenvector, namely \c eigenVector.
  void              smallestEigen             (double& eigenValue, TeuchosVector& eigenVector) const;

  //@}

  //! @name Get/Set methods
  //@{

  //! Component-wise set all values to \c this with value.
  void                  cwSet                     (double value);

  //! Set the components of \c which positions are greater than (rowId,colId) with the value of mat(rowId,colId).
  void                  cwSet                     (unsigned int rowId, unsigned int colId, const TeuchosMatrix& mat);


  //! This function gets the column_num-th column of \c this matrix and stores it into vector \c column.
  void                  getColumn                 (const unsigned int column_num, TeuchosVector& column) const;

  //! This function gets the column_num-th column of \c this matrix.
  TeuchosVector  getColumn                 (const unsigned int column_num) const;

  //! This function copies vector \c column into the column_num-th column of \c this matrix.
  void                  setColumn                 (const unsigned int column_num, const TeuchosVector& column);

  //! This function gets the row_num-th column of \c this matrix and stores it into vector \c row.
  void                  getRow                    (const unsigned int row_num, TeuchosVector& row) const;

  //! This function gets the row_num-th column of \c this matrix.
  TeuchosVector  getRow                    (const unsigned int row_num) const;

  //! This function copies vector \c row into the row_num-th column of \c this matrix.
  void                  setRow                    (const unsigned int row_num, const TeuchosVector& row);

  //! This function sets all the entries above the main diagonal  (inclusive or not) of \c this matrix to zero.
  /*! If \c includeDiagonal = false, then only the entries above the main diagonal are set to zero;
  if \c includeDiagonal = true, then the elements of the matrix diagonal are also set to zero.*/
  void                  zeroLower              (bool includeDiagonal = false);

   //! This function sets all the entries bellow the main diagonal (inclusive or not) of \c this matrix to zero.
  /*! If \c includeDiagonal = false, then only the entries bellow the main diagonal are set to zero;
  if \c includeDiagonal = true, then the elements of the matrix diagonal are also set to zero.*/
  void                  zeroUpper              (bool includeDiagonal = false);

  //! This function sets to zero (filters) all entries of \c this matrix which are smaller than \c thresholdValue.
  /*! If \c thresholdValue < 0 then no values will be filtered.*/
  void               filterSmallValues         (double thresholdValue);

  //! This function sets to zero (filters) all entries of \c this matrix which are greater than \c thresholdValue.
  /*! If \c thresholdValue < 0 then no values will be filtered.*/
  void               filterLargeValues         (double thresholdValue);

   //! This function stores the transpose of \c this matrix into \c this matrix.
  void               fillWithTranspose         (const TeuchosMatrix& mat);

  //! This function fills \c this matrix diagonally with const block  matrices.
  void               fillWithBlocksDiagonally  (const std::vector<const TeuchosMatrix* >& matrices);

  //! This function fills \c this matrix diagonally with block matrices.
  void               fillWithBlocksDiagonally  (const std::vector<      TeuchosMatrix* >& matrices);

  //! This function fills \c this matrix horizontally with const block matrices.
  void               fillWithBlocksHorizontally(const std::vector<const TeuchosMatrix* >& matrices);

  //! This function fills \c this matrix horizontally with block matrices.
  void               fillWithBlocksHorizontally(const std::vector<      TeuchosMatrix* >& matrices);

  //! This function fills \c this matrix vertically with const block matrices.
  void               fillWithBlocksVertically  (const std::vector<const TeuchosMatrix* >& matrices);

  //! This function fills \c this matrix vertically with block matrices.
  void               fillWithBlocksVertically  (const std::vector<      TeuchosMatrix* >& matrices);

  //! This function calculates the tensor product of matrices \c mat1 and \c mat2 and stores it in \c this matrix.
  void               fillWithTensorProduct     (const TeuchosMatrix& mat1, const TeuchosMatrix& mat2);

  //! This function calculates the tensor product of matrix \c mat1 and  vector \c vec2 and stores it in \c this matrix.
  void               fillWithTensorProduct     (const TeuchosMatrix& mat1, const TeuchosVector& vec2);
  //@}


    //! @name Miscellaneous methods
  //@{

  void              mpiSum                 (const MpiComm& comm, TeuchosMatrix& M_global) const;

  void              matlabLinearInterpExtrap  (const TeuchosVector& x1Vec, const TeuchosMatrix& y1Mat, const TeuchosVector& x2Vec);
  //@}

   //! @name I/O methods
  //@{
  //! Print method. Defines the behavior of the ostream << operator inherited from the Object class.
  void                  print                     (std::ostream& os) const;

  //! Read contents of subenvironment from file \c fileName.
  void                  subReadContents           (const std::string&            fileName,
                                                   const std::string&            fileType,
                                                   const std::set<unsigned int>& allowedSubEnvIds);

  //! Write contents of subenvironment in file \c fileName.
  void                  subWriteContents          (const std::string&            varNamePrefix,
                                                   const std::string&            fileName,
                                                   const std::string&            fileType,
                                                   const std::set<unsigned int>& allowedSubEnvIds) const;
//@}

private:
<<<<<<< HEAD

  //! In this function \c this matrix receives a copy of matrix \c src.
=======
  //! Default Constructor
  /*! Creates an empty matrix vector of no dimension. It should not be used by user.*/
  TeuchosMatrix();

  //! In this function \c this matrix receives a copy of matrix \c src.  
>>>>>>> f77520b9
  void              copy                      (const TeuchosMatrix& src);

  //! In this function resets the LU decomposition of \c this matrix, as well as deletes the private member pointers, if existing.
  void              resetLU                   ();

  //! This function multiplies \c this matrix by vector \c x and stores the resulting vector in \c y.
  void              multiply                  (const TeuchosVector& x, TeuchosVector& y) const;

  //! This function factorizes the M-by-N matrix A into the singular value decomposition A = U S V^T for M >= N. On output the matrix A is replaced by U.
  /*! This function uses Teuchos GESVD computes the singular value decomposition (SVD) of a real  M-by-N matrix A, optionally computing
   * the left and/or right singular vectors. The SVD is written A = U * SIGMA * transpose(V), where SIGMA is
   * an M-by-N matrix which is zero except for its min(m,n) diagonal elements, U is an M-by-M orthogonal
   * matrix, and V is an N-by-N orthogonal matrix.  The diagonal elements of SIGMA are the singular values
   * of A; they are real and non-negative, and are returned in descending order.  The first min(m,n) columns
   * of U and V are the left and right singular vectors of A. Note that the routine returns V**T, not V. */
  int               internalSvd               () const;

  //! Teuchos matrix, also referred to as \c this matrix.
  Teuchos::SerialDenseMatrix<int,double> m_mat;

  //! Teuchos matrix for the LU decomposition of m_mat.
  mutable Teuchos::SerialDenseMatrix<int,double> m_LU;

  //! Stores the inverse of \c this matrix.
  mutable TeuchosMatrix* m_inverse;

  //! Mapping for matrices involved in the singular value decomposition (svd) routine.
  mutable Map*       	m_svdColMap;

  //! m_svdUmat stores the M-by-N orthogonal matrix U after the singular value decomposition of a matrix.
  mutable TeuchosMatrix* m_svdUmat;

  //! m_svdSvec stores the diagonal of the N-by-N diagonal matrix of singular values S after the singular value decomposition of a matrix.
  mutable TeuchosVector* m_svdSvec;

  //! m_svdVmat stores the N-by-N orthogonal square matrix V after the singular value decomposition of a matrix.
  mutable TeuchosMatrix* m_svdVmat;

  //! m_svdVmatT stores the transpose of N-by-N orthogonal square matrix V, namely V^T, after the singular value decomposition of a matrix.
  mutable TeuchosMatrix* m_svdVTmat;

   //! The determinant of \c this matrix.
  mutable double                m_determinant;

    //! The natural logarithm of the determinant of \c this matrix.
  mutable double                m_lnDeterminant;

  mutable TeuchosMatrix*  m_permutation;

  //! The pivoting vector of a LU decomposition.
  mutable int*              v_pivoting;


  mutable int               m_signum;

  //! Indicates whether or not \c this matrix is singular.
  mutable bool              m_isSingular;
};

TeuchosMatrix operator*       (double a,                    const TeuchosMatrix& mat);
TeuchosVector operator*       (const TeuchosMatrix& mat, const TeuchosVector& vec);
TeuchosMatrix operator*       (const TeuchosMatrix& m1,  const TeuchosMatrix& m2 );
TeuchosMatrix operator+       (const TeuchosMatrix& m1,  const TeuchosMatrix& m2 );
TeuchosMatrix operator-       (const TeuchosMatrix& m1,  const TeuchosMatrix& m2 );
TeuchosMatrix matrixProduct   (const TeuchosVector& v1,  const TeuchosVector& v2 );
TeuchosMatrix leftDiagScaling (const TeuchosVector& vec, const TeuchosMatrix& mat);
TeuchosMatrix rightDiagScaling(const TeuchosMatrix& mat, const TeuchosVector& vec);
std::ostream&        operator<<      (std::ostream& os,            const TeuchosMatrix& obj);

}  // End namespace QUESO

#endif // ifdef QUESO_HAS_TRILINOS

#endif // UQ_TEUCHOS_MATRIX_H<|MERGE_RESOLUTION|>--- conflicted
+++ resolved
@@ -56,15 +56,7 @@
    //! @name Constructor/Destructor methods
   //@{
 
-<<<<<<< HEAD
-  //! Default Constructor
-  /*! Creates an empty matrix vector of no dimension. It should not be used by user.*/
-  TeuchosMatrix();
-
-   //! Shaped Constructor: creates a shaped matrix with \c numCols columns.
-=======
-   //! Shaped Constructor: creates a shaped matrix with \c numCols columns.  
->>>>>>> f77520b9
+  //! Shaped Constructor: creates a shaped matrix with \c numCols columns.
   TeuchosMatrix(const BaseEnvironment& env,
                        const Map&             map,
                        unsigned int                  numCols);
@@ -334,16 +326,11 @@
 //@}
 
 private:
-<<<<<<< HEAD
-
-  //! In this function \c this matrix receives a copy of matrix \c src.
-=======
   //! Default Constructor
   /*! Creates an empty matrix vector of no dimension. It should not be used by user.*/
   TeuchosMatrix();
 
-  //! In this function \c this matrix receives a copy of matrix \c src.  
->>>>>>> f77520b9
+  //! In this function \c this matrix receives a copy of matrix \c src.
   void              copy                      (const TeuchosMatrix& src);
 
   //! In this function resets the LU decomposition of \c this matrix, as well as deletes the private member pointers, if existing.
