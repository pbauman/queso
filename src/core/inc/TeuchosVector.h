//-----------------------------------------------------------------------bl-
//--------------------------------------------------------------------------
//
// QUESO - a library to support the Quantification of Uncertainty
// for Estimation, Simulation and Optimization
//
// Copyright (C) 2008-2015 The PECOS Development Team
//
// This library is free software; you can redistribute it and/or
// modify it under the terms of the Version 2.1 GNU Lesser General
// Public License as published by the Free Software Foundation.
//
// This library is distributed in the hope that it will be useful,
// but WITHOUT ANY WARRANTY; without even the implied warranty of
// MERCHANTABILITY or FITNESS FOR A PARTICULAR PURPOSE. See the GNU
// Lesser General Public License for more details.
//
// You should have received a copy of the GNU Lesser General Public
// License along with this library; if not, write to the Free Software
// Foundation, Inc. 51 Franklin Street, Fifth Floor,
// Boston, MA  02110-1301  USA
//
//-----------------------------------------------------------------------el-

#ifndef UQ_TEUCHOS_VECTOR_H
#define UQ_TEUCHOS_VECTOR_H

#ifdef QUESO_HAS_TRILINOS
#include <Teuchos_SerialDenseVector.hpp>
#include <Teuchos_SerialDenseMatrix.hpp>
#include <Teuchos_LAPACK.hpp>
#endif

#include <queso/Defines.h>
#include <queso/Vector.h>
#include <vector>

#ifdef QUESO_HAS_TRILINOS

namespace QUESO {

/*! \file TeuchosVector.h
    \brief Vector class using Trilinos Teuchos
*/

/*! \class TeuchosVector
    \brief Class for vector operations using Teuchos (Trilinos).

    This class creates and provides basic support for vectors of templated
    type as a specialization of Vector using Teuchos vectors (from Trilinos), which are defined
    by an encapsulated Teuchos::SerialDenseVector structure.
*/


class TeuchosVector : public Vector
{
public:

  //! @name Constructor/Destructor methods.
  //@{

<<<<<<< HEAD
  //! Default Constructor
  /*! Creates an empty vector of no length.*/
  TeuchosVector();

=======
>>>>>>> f77520b9
  //! Shaped constructor: creates an empty vector of size given by Map& map.
  TeuchosVector(const BaseEnvironment& env, const Map& map);

 //! Shaped constructor: creates an vector of values \c value and of size given by Map& map.
  TeuchosVector(const BaseEnvironment& env, const Map& map, double value);

 //! Shaped constructor: creates an vector of size given by Map& map and of values given by an average involving \c d1, \c d2 and the vector size.
  TeuchosVector(const BaseEnvironment& env, double d1, double d2, const Map& map);

  //! Shaped constructor: creates an vector of size given by vector \c v and of values given by an average involving \c d1, \c d2 and \c \this vector size.
  TeuchosVector(const TeuchosVector&         v, double d1, double d2);

  //! Copy constructor.
  TeuchosVector(const TeuchosVector&         y);

  //! Destructor
  ~TeuchosVector();
   //@}


  //! @name Set methods.
  //@{
  //! Set all values in the vector to a constant value.
  TeuchosVector& operator= (double a);

  //! Copies values from one vector to another.
  TeuchosVector& operator= (const TeuchosVector& rhs);

  //! Stores in \c this vector the coordinate-wise multiplication of \c this and a.
  TeuchosVector& operator*=(double a);

  //! Stores in \c this vector the coordinate-wise division of \c this by a.
  TeuchosVector& operator/=(double a);

  //! Stores in \c this vector the coordinate-wise multiplication of \c this with rhs.
  TeuchosVector& operator*=(const TeuchosVector& rhs);

  //! Stores in \c this vector the coordinate-wise division of \c this by rhs.
  TeuchosVector& operator/=(const TeuchosVector& rhs);

   //! Stores in \c this vector the coordinate-wise addition of \c this and rhs.
  TeuchosVector& operator+=(const TeuchosVector& rhs);

   //! Stores in \c this vector the coordinate-wise subtraction of \c this and \c rhs.
  TeuchosVector& operator-=(const TeuchosVector& rhs);
  //@}

    //! @name Accessor methods.
  //@{
  //! Element access method (non-const).
  double& operator[](unsigned int i);

  //! Element access method (const).
  const double& operator[](unsigned int i) const;
  //@}

  //! @name Attribute methods.
  //@{
  //! Returns the length of this vector
  unsigned int sizeLocal        () const;

  //! Returns the global length of this vector.
  unsigned int sizeGlobal       () const;

  //TODO
  double*      values           () ;

  //! Returns the maximum value in the \c this vector.
  double       getMaxValue      () const;

  //! Returns the minimum value in the \c this vector.
  double       getMinValue      () const;

  //! This function returns the index of the maximum value in the vector \c this.
  int          getMaxValueIndex () const;

  //! This function returns the index of the minimum value in the vector \c this.
  int          getMinValueIndex () const;

  //! This function returns maximum value in the vector \c this and its the index.
  void         getMaxValueAndIndex( double& value, int& index );

    //! This function returns minimum value in the vector \c this and its the index.
  void         getMinValueAndIndex( double& value, int& index );
  //@}

  //! @name Norm methods
  //@{
  //! Returns the norm of the vector, as the square root of 2-norm of this vector.
  double       norm2Sq          () const;

  //! Returns the 2-norm (Euclidean norm) of the vector.
  double       norm2            () const;

  //! Returns the 1-norm of the vector.
  double       norm1            () const;

    //! Returns the infinity-norm (maximum norm) of the vector.
  double       normInf          () const;


  //@}


  //! @name Comparison methods.
  //@{
  //! This function returns true if at least one component of \c this is smaller than the respective component of rhs.
  bool         atLeastOneComponentSmallerThan       (const TeuchosVector& rhs) const;

  //! This function returns true if at least one component of \c this is bigger than the respective component of rhs.
  bool         atLeastOneComponentBiggerThan        (const TeuchosVector& rhs) const;

  //! This function returns true if at least one component of \c this is smaller than or equal to the respective component of rhs.
  bool         atLeastOneComponentSmallerOrEqualThan(const TeuchosVector& rhs) const;

  //! This function returns true if at least one component of \c this is bigger than or equal to the respective component of rhs.
  bool         atLeastOneComponentBiggerOrEqualThan (const TeuchosVector& rhs) const;
  //@}

    //! @name Set methods.
  //@{
  //! Component-wise sets all values to \c this with value.
  void	       cwSet(double value);

  //! Component-wise sets all values of \c this with vector \c vec, starting at position \c initialPos.
  void         cwSet(unsigned int initialPos, const TeuchosVector& vec);

  //! Component-wise extracts all values of \c this with vector \c vec, starting at position \c initialPos.
  void         cwExtract(unsigned int initialPos, TeuchosVector& vec) const;

  //! This function inverts component-wise the element values of \c this.
  void         cwInvert();

  //! Component-wise sets the square-root of \c this.
  void         cwSqrt();

  //! This function concatenates vectors \c v1 and \c v2 into \c this vector.
  void         cwSetConcatenated(const TeuchosVector& v1, const TeuchosVector& v2);

  //! This function sets component-wise Gaussian random variates, with mean \c mean and standard deviation \c stdDev.
  void	       cwSetGaussian(double mean, double stdDev);

  //! This function sets component-wise Gaussian random variates, with vectors for mean and standard deviation.
  void	       cwSetGaussian(const TeuchosVector& meanVec,       const TeuchosVector& stdDevVec);

  //! This function sets component-wise a number uniformly distributed in the range of elements of [lowerBoundVec,upperBoundVec].
  void         cwSetUniform (const TeuchosVector& lowerBoundVec, const TeuchosVector& upperBoundVec);

  //! This function sets component-wise random variates from the Beta distribution, with vector parameters alpha and beta.
  void         cwSetBeta        (const TeuchosVector& alpha,   const TeuchosVector& beta     );

  //! This function sets component-wise random variates from the Inverse Gamma distribution, with parameters given by vectors  \c a and \c b.
  void         cwSetGamma       (const TeuchosVector& a,       const TeuchosVector& b        );

  //! This function sets component-wise random variates from the Inverse Gamma distribution, with parameters given by vectors  \c a and \c b.
  void         cwSetInverseGamma(const TeuchosVector& a,   const TeuchosVector& b     );
  //@}

   //! @name Miscellaneous methods.
  //@{

   //! This function returns absolute value of all elements in \c this.
  TeuchosVector abs() const;

  //! Copies the values of \c this vector (a TeuchosVector) to a std::vector structure.
  /*! With this method, the std::vector copy of the TeuchosVector may be sorted using std::sort.*/
  void		copy_to_std_vector(std::vector<double>& vec); // output

  //! Copies the values of std::vector structure to \c this vector (a TeuchosVector).
  /*! With this method, after a std::vector is sorted, it may be copied to a TeuchosVector.*/
  void		copy_from_std_vector(const std::vector<double> vec);

  //! This function sorts the elements of the vector \c this in ascending numerical order.
  /*! It copies \c this vector to a std::vector and uses the std::sort functionality to sort it. */
  void         sort             ();

  //! Returns the sum of the components of the vector.
  double       sumOfComponents  () const;

  //! Broadcasts a message from the process with \c srcRank root to all other processes of the group.
  void         mpiBcast         (int srcRank, const MpiComm& bcastComm);

  //! Combines values from all processes and distributes the result back to all processes.
  void         mpiAllReduce     (RawType_MPI_Op mpiOperation, const MpiComm& opComm, TeuchosVector& resultVec) const;

  //!  Gathers values from a group of processes and returns all quantiles.
  void         mpiAllQuantile   (double probability, const MpiComm& opComm, TeuchosVector& resultVec) const;

  //!  Reproduces MATLAB linear inter/extra-polation.
  /*! yiVec.matlabLinearInterpExtrap(xVec,yVec,xiVec) interpolates/extrapolates to find yiVec, the values of the
   * underlying function yVec at the points in the vector xiVec. Thus, yVec and xVec must have the same size;
   * and yiVec and xiVec must have the same size.*/
  void         matlabLinearInterpExtrap(const TeuchosVector& xVec, const TeuchosVector& yVec, const TeuchosVector& xiVec);

  //TODO
  void         matlabDiff       (unsigned int firstPositionToStoreDiff, double valueForRemainderPosition, TeuchosVector& outputVec) const;

  //@}

  //! @name I/O methods.
  //@{
  //! Print method.  Defines the behavior of the std::ostream << operator inherited from the Object class.
  void         print            (std::ostream& os) const;
  void         subReadContents  (const std::string&            fileName,
								 const std::string&            fileType,
								 const std::set<unsigned int>& allowedSubEnvIds);
  void         subWriteContents (const std::string&            varNamePrefix,
                                 const std::string&            fileName,
                                 const std::string&            fileType,
                                 const std::set<unsigned int>& allowedSubEnvIds) const;
  //@}





private:
<<<<<<< HEAD
=======
  //! Default Constructor
  /*! Creates an empty vector of no length.*/
  TeuchosVector();
>>>>>>> f77520b9

  //! Teuchos vector.
  Teuchos::SerialDenseVector<int,double> m_vec;

  //! This function copies the elements of the vector \c src into \c this.
  void         copy             (const TeuchosVector& src);

};

//TeuchosVector copy		  (int , 						    double []);
TeuchosVector operator/    (double a,            		    const TeuchosVector& x  );
TeuchosVector operator/    (const TeuchosVector& x,   const TeuchosVector& y  );
TeuchosVector operator*    (double a,		    	        const TeuchosVector& x  );
TeuchosVector operator*    (const TeuchosVector& x,   const TeuchosVector& y  );
double               scalarProduct(const TeuchosVector& x,   const TeuchosVector& y  );
TeuchosVector operator+    (const TeuchosVector& x,   const TeuchosVector& y  );
TeuchosVector operator-    (const TeuchosVector& x,   const TeuchosVector& y  );
bool                 operator==   (const TeuchosVector& lhs, const TeuchosVector& rhs);
std::ostream&        operator<<   (std::ostream& os,                const TeuchosVector& obj);

}  // End namespace QUESO

#endif // ifdef QUESO_HAS_TRILINOS

#endif //UQ_TEUCHOS_VECTOR_H<|MERGE_RESOLUTION|>--- conflicted
+++ resolved
@@ -59,13 +59,6 @@
   //! @name Constructor/Destructor methods.
   //@{
 
-<<<<<<< HEAD
-  //! Default Constructor
-  /*! Creates an empty vector of no length.*/
-  TeuchosVector();
-
-=======
->>>>>>> f77520b9
   //! Shaped constructor: creates an empty vector of size given by Map& map.
   TeuchosVector(const BaseEnvironment& env, const Map& map);
 
@@ -283,12 +276,9 @@
 
 
 private:
-<<<<<<< HEAD
-=======
   //! Default Constructor
   /*! Creates an empty vector of no length.*/
   TeuchosVector();
->>>>>>> f77520b9
 
   //! Teuchos vector.
   Teuchos::SerialDenseVector<int,double> m_vec;
