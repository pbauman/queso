--- conflicted
+++ resolved
@@ -56,19 +56,9 @@
 class DistArray
 {
 public:
-
-<<<<<<< HEAD
-    //! @name Constructor/Destructor methods
-  //@{
-
-  //! Default constructor. Do not call this directly.
-  DistArray();
-
-=======
   //! @name Constructor/Destructor methods
   //@{
 
->>>>>>> f77520b9
   //! Constructor for a given inputMap and inputRowSize.
   DistArray(const Map& inputMap,
                    const int         inputRowSize);
