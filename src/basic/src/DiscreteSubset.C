//-----------------------------------------------------------------------bl-
//--------------------------------------------------------------------------
//
// QUESO - a library to support the Quantification of Uncertainty
// for Estimation, Simulation and Optimization
//
// Copyright (C) 2008-2015 The PECOS Development Team
//
// This library is free software; you can redistribute it and/or
// modify it under the terms of the Version 2.1 GNU Lesser General
// Public License as published by the Free Software Foundation.
//
// This library is distributed in the hope that it will be useful,
// but WITHOUT ANY WARRANTY; without even the implied warranty of
// MERCHANTABILITY or FITNESS FOR A PARTICULAR PURPOSE. See the GNU
// Lesser General Public License for more details.
//
// You should have received a copy of the GNU Lesser General Public
// License along with this library; if not, write to the Free Software
// Foundation, Inc. 51 Franklin Street, Fifth Floor,
// Boston, MA  02110-1301  USA
//
//-----------------------------------------------------------------------el-

#include <queso/VectorSpace.h>
#include <queso/DiscreteSubset.h>

namespace QUESO {

// Default constructor
template<class V, class M>
DiscreteSubset<V,M>::DiscreteSubset(const char* prefix,
    const VectorSpace<V,M>& vectorSpace,
    const std::vector<V*>& elements)
  : VectorSubset<V,M>(prefix, vectorSpace, 0.),
    m_elements(elements.size(),NULL)
{
  queso_deprecated();

  m_volume = 0.;
  queso_not_implemented();
}

// Destructor
template<class V, class M>
DiscreteSubset<V,M>::~DiscreteSubset()
{
  queso_deprecated();
}

// Mathematical methods
template<class V, class M>
bool DiscreteSubset<V,M>::contains(const V& vec) const
{
<<<<<<< HEAD
  queso_deprecated();

  UQ_FATAL_TEST_MACRO(true,
                      m_env.worldRank(),
                      "DiscreteSubset<V,M>::contains()",
                      "incomplete code");

  return false;
=======
  queso_not_implemented();
>>>>>>> f77520b9
}

// I/O methods
template <class V, class M>
void DiscreteSubset<V,M>::print(std::ostream& os) const
{
  queso_deprecated();

  os << "In DiscreteSubset<V,M>::print()"
     << ": nothing to print"
     << std::endl;

  return;
}

}  // End namespace QUESO<|MERGE_RESOLUTION|>--- conflicted
+++ resolved
@@ -52,18 +52,8 @@
 template<class V, class M>
 bool DiscreteSubset<V,M>::contains(const V& vec) const
 {
-<<<<<<< HEAD
   queso_deprecated();
-
-  UQ_FATAL_TEST_MACRO(true,
-                      m_env.worldRank(),
-                      "DiscreteSubset<V,M>::contains()",
-                      "incomplete code");
-
-  return false;
-=======
   queso_not_implemented();
->>>>>>> f77520b9
 }
 
 // I/O methods
