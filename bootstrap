--- conflicted
+++ resolved
@@ -32,32 +32,19 @@
 
 rm -f config.cache acconfig.h
 
-<<<<<<< HEAD
-echo "- aclocal. (local)"     && \
-=======
 echo "- aclocal."             && \
->>>>>>> 05b9173f
 aclocal -I m4 -I m4/common    && \
 echo "- autoconf."            && \
 autoconf                      && \
 echo "- autoheader."          && \
 autoheader                    && \
 
-<<<<<<< HEAD
 if type glibtoolize >/dev/null 2>&1; then
     echo "- glibtool."
     glibtoolize --automake
 else
     echo "- libtool."
     libtoolize --automake
-=======
-if [ "$OSTYPE" = "Darwin" ];then
-    echo "- glibtool."            
-    glibtoolize --automake        
-else
-    echo "- libtool."             
-    libtoolize --automake         
->>>>>>> 05b9173f
 fi
 
 echo "- automake."            && \
